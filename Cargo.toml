--- conflicted
+++ resolved
@@ -70,9 +70,7 @@
 sn_launch_tool = "0.3.2"
 structopt = "~0.3.17"
 sysinfo = "0.19.0"
-<<<<<<< HEAD
 tempfile = "3.2.0"
-=======
 thiserror = "1.0.23"
 tiny-keccak = { version = "2.0.2", features = ["sha3"] }
 tracing-appender = "~0.1.2"
@@ -82,7 +80,6 @@
 url = "2.2.0"
 urlencoding = "1.1.1"
 xor_name = "1.1.10"
->>>>>>> f2f46297
 
 [dependencies.self_update]
 version = "0.16.0"
@@ -99,25 +96,5 @@
 proptest = "0.10.1"
 rand = { version = "0.7.3", features = ["small_rng"] }
 rand_xorshift = "~0.2.0"
-<<<<<<< HEAD
-structopt = "~0.3.17"
-yansi = "~0.5.0"
-criterion = { version="0.3", features=["async_tokio"]}
-
-  [dev-dependencies.rand]
-  version = "~0.7.3"
-  features = [ "small_rng" ]
-
-  [dev-dependencies.tokio-util]
-  version = "~0.6.7"
-  features = [ "time" ]
-
-
-[[bench]]
-name = "put"
-harness = false
-=======
-tempfile = "3.2.0"
 tokio-util = { version = "0.6.7", features = ["time"] }
-yansi = "~0.5.0"
->>>>>>> f2f46297
+yansi = "~0.5.0"