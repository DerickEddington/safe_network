[package]
authors = ["MaidSafe Developers <dev@maidsafe.net>"]
description = "The Safe Network Core. API message definitions, routing and nodes, client core api."
documentation = "https://docs.rs/sn_node"
edition = "2021"
homepage = "https://maidsafe.net"
license = "GPL-3.0"
name = "safe_network"
readme = "README.md"
repository = "https://github.com/maidsafe/safe_network"
version = "0.58.12"

[[bench]]
name = "upload_bytes"
harness = false
required-features = ["test-utils"]

[[example]]
name = "client_files"
required-features = ["test-utils"]

[[example]]
name = "network_split"
required-features = ["test-utils"]

[[example]]
name = "routing_minimal"
required-features = ["test-utils"]

[[example]]
name = "routing_stress"
required-features = ["test-utils"]

[features]
default = []
chaos = []
unstable-wiremsg-debuginfo = []
test-utils = ["sn_interface/test-utils", "sn_interface/proptest"]
# Needs to be built with RUSTFLAGS="--cfg tokio_unstable"
tokio-console = ["console-subscriber"]

[dependencies]
base64 = "~0.13.0"
bincode = "1.3.1"
bls = { package = "blsttc", version = "3.1.0" }
bls_dkg = "~0.9.2"
bytes = { version = "1.0.1", features = ["serde"] }
color-eyre = "~0.6.0"
console-subscriber = { version = "~0.1.0", optional = true }
crdts = "7.0"
custom_debug = "~0.5.0"
dashmap = {version = "5.1.0", features = [ "serde" ]}
dirs-next = "2.0.0"
ed25519 = { version = "1.2.0", features = ["serde_bytes"] }
ed25519-dalek = { version = "1.0.0", features = ["serde"] }
eyre = "~0.6.5"
futures = "~0.3.13"
hex = "~0.4.3"
hex_fmt = "~0.3.0"
itertools = "~0.10.0"
lazy_static = "1"
multibase = "~0.9.1"
num_cpus = "1.13.0"
priority-queue = "1.2.1"
qp2p = "~0.28.3"
rand = "~0.7.3"
rayon = "1.5.1"
resource_proof = "1.0.38"
rmp-serde = "1.0.0"
secured_linked_list = "~0.5.0"
self_encryption = "~0.27.4"
sn_interface = { path = "../sn_interface", version = "^0.1.0" }
serde = { version = "1.0.111", features = ["derive", "rc"] }
serde_bytes = "~0.11.5"
serde_json = "1.0.53"
signature = "1.1.10"
sled = "~0.34.6"
structopt = "~0.3.17"
strum = "~0.23.0"
strum_macros = "~0.23.1"
sysinfo = "~0.23.2"
tempfile = "3.2.0"
thiserror = "1.0.23"
tiny-keccak = { version = "2.0.2", features = ["sha3"] }
tracing = "~0.1.26"
tracing-core = "~0.1.21"
tracing-appender = "~0.2.0"
tracing-subscriber = { version = "0.3.1", features = ["env-filter", "json"] }
uluru="3.0.0"
url = "2.2.0"
walkdir = "2"
xor_name = "4.0.1"
file-rotate = "~0.6.0"
<<<<<<< HEAD
sn_dysfunction = { path = "../sn_dysfunction", version = "^0.1.1" }
sn_consensus = "1.16.0"
=======
sn_dysfunction = { path = "../sn_dysfunction", version = "~0.1.1" }
>>>>>>> a6dd3dfc

[dependencies.backoff]
version = "~0.4.0"
features = [ "tokio" ]

[dependencies.self_update]
version = "~0.28.0"
default-features = false
features = ["archive-tar", "archive-zip", "compression-flate2", "compression-zip-deflate", "rustls"]

[dependencies.tokio]
version = "1.17.0"
features = ["fs", "io-util", "macros", "rt", "rt-multi-thread", "sync"]

[dev-dependencies]
assert_matches = "1.3"
criterion = { version = "~0.3", features = ["async_tokio"] }
ctor = "~0.1.20"
proptest = "1.0.0"
rand = { version = "~0.7.3", features = ["small_rng"] }
rand_xorshift = "~0.2.0"
termcolor="1.1.2"
tokio-util = { version = "~0.6.7", features = ["time"] }
walkdir = "2"
yansi = "~0.5.0"
grep="~0.2.8"
sn_launch_tool = "~0.9.7"


[dev-dependencies.cargo-husky]
version = "1.5.0"
default-features = false # Disable features which are enabled by default
features = ["precommit-hook", "run-cargo-clippy", "run-cargo-fmt", "run-cargo-check"]



[package.metadata.cargo-udeps.ignore]
development = ["cargo-husky"]<|MERGE_RESOLUTION|>--- conflicted
+++ resolved
@@ -91,12 +91,8 @@
 walkdir = "2"
 xor_name = "4.0.1"
 file-rotate = "~0.6.0"
-<<<<<<< HEAD
-sn_dysfunction = { path = "../sn_dysfunction", version = "^0.1.1" }
+sn_dysfunction = { path = "../sn_dysfunction", version = "~0.1.1" }
 sn_consensus = "1.16.0"
-=======
-sn_dysfunction = { path = "../sn_dysfunction", version = "~0.1.1" }
->>>>>>> a6dd3dfc
 
 [dependencies.backoff]
 version = "~0.4.0"
