// Copyright 2022 MaidSafe.net limited.
//
// This SAFE Network Software is licensed to you under The General Public License (GPL), version 3.
// Unless required by applicable law or agreed to in writing, the SAFE Network Software distributed
// under the GPL Licence is distributed on an "AS IS" BASIS, WITHOUT WARRANTIES OR CONDITIONS OF ANY
// KIND, either express or implied. Please review the Licences for the specific language governing
// permissions and limitations relating to use of the SAFE Network Software.

use crate::messaging::{
    system::{DkgFailureSig, DkgFailureSigSet, DkgSessionId, SystemMsg},
    DstLocation, WireMsg,
};
use crate::node::{
    api::cmds::{next_timer_token, Cmd},
    dkg::dkg_msgs_utils::{DkgFailureSigSetUtils, DkgFailureSigUtils},
    ed25519,
    messages::WireMsgUtils,
    network_knowledge::{SectionAuthorityProvider, SectionKeyShare},
    NodeInfo, Result,
};
use crate::types::{log_markers::LogMarker, Peer, PublicKey};

use bls::PublicKey as BlsPublicKey;
use bls_dkg::key_gen::{
    message::Message as DkgMessage, Error as DkgError, KeyGen, MessageAndTarget, Phase,
};
use itertools::Itertools;
use std::{
    collections::{BTreeMap, BTreeSet},
    iter, mem,
    time::Duration,
};
use xor_name::XorName;

// Interval to progress DKG timed phase
const DKG_PROGRESS_INTERVAL: Duration = Duration::from_secs(6);

// Data for a DKG participant.
pub(crate) struct Session {
    pub(crate) session_id: DkgSessionId,
    pub(crate) participant_index: usize,
    pub(crate) key_gen: KeyGen,
    pub(crate) timer_token: u64,
    pub(crate) failures: DkgFailureSigSet,
    // Flag to track whether this session has completed (either with success or failure). We don't
    // remove complete sessions because the other participants might still need us to respond to
    // their messages.
    pub(crate) complete: bool,
}

fn is_dkg_behind(expected: Phase, actual: Phase) -> bool {
    if let (Phase::Contribution, Phase::Initialization) = (expected, actual) {
        true
    } else {
        trace!("Our DKG session is ahead. Skipping DkgAE");
        false
    }
}

impl Session {
    pub(crate) fn timer_token(&self) -> u64 {
        self.timer_token
    }

    fn send_dkg_not_ready(
        &mut self,
        node: &NodeInfo,
        message: DkgMessage,
        sender: XorName,
        section_pk: BlsPublicKey,
    ) -> Result<Vec<Cmd>> {
        let mut cmds = vec![];
        // When the message in trouble is an Acknowledgement,
        // we shall query the ack.proposer .
        let target = match message {
            DkgMessage::Acknowledgment { ref ack, .. } => {
                if let Some(name) = self.key_gen.node_id_from_index(ack.0) {
                    name
                } else {
                    warn!("Cannot get node_id for index {:?}", ack.0);
                    return Ok(vec![]);
                }
            }
            _ => sender,
        };

        if let Some(peer) = self.peers().get(&target) {
            trace!(
                "Targeting DkgNotReady to {:?} on unhandable message {:?}",
                target,
                message
            );
            let node_msg = SystemMsg::DkgNotReady {
                session_id: self.session_id.clone(),
                message,
            };
            let wire_msg = WireMsg::single_src(
                node,
                DstLocation::Node {
                    name: target,
                    section_pk,
                },
                node_msg,
                section_pk,
            )?;

            cmds.push(Cmd::SendMsg {
                recipients: vec![*peer],
                wire_msg,
            });
        } else {
            warn!(
                "Failed to fetch peer of {:?} among {:?}",
                target, self.session_id
            );
        }
        Ok(cmds)
    }

    pub(crate) fn process_msg(
        &mut self,
        node: &NodeInfo,
        sender: XorName,
        message: DkgMessage,
        section_pk: BlsPublicKey,
    ) -> Result<Vec<Cmd>> {
        trace!("process DKG message {:?}", message);
        let mut cmds = vec![];
        match self
            .key_gen
            .handle_message(&mut rand::thread_rng(), message.clone())
        {
            Ok(responses) => {
                // Only a valid DkgMessage, which results in some responses, shall reset the ticker.
                let add_reset_timer = !responses.is_empty();

                cmds.extend(self.broadcast(node, responses, section_pk)?);

                if add_reset_timer {
                    cmds.push(self.reset_timer());
                }
                cmds.extend(self.check(node, section_pk)?);
            }
            Err(DkgError::UnexpectedPhase { expected, actual })
                if is_dkg_behind(expected, actual) =>
            {
                cmds.extend(self.send_dkg_not_ready(node, message, sender, section_pk)?);
            }
            Err(DkgError::MissingPart) => {
                cmds.extend(self.send_dkg_not_ready(node, message, sender, section_pk)?);
            }
            Err(error) => {
                error!("Error processing DKG message: {:?}", error);
            }
        }

        Ok(cmds)
    }

    fn recipients(&self) -> Vec<Peer> {
        self.session_id
            .elder_peers()
            .enumerate()
            .filter_map(|(index, peer)| (index != self.participant_index).then(|| peer))
            .collect()
    }

    fn peers(&self) -> BTreeMap<XorName, Peer> {
        self.session_id
            .elder_peers()
            .map(|p| (p.name(), p))
            .collect()
    }

    pub(crate) fn broadcast(
        &mut self,
        node: &NodeInfo,
        messages: Vec<MessageAndTarget>,
        section_pk: BlsPublicKey,
    ) -> Result<Vec<Cmd>> {
        let mut cmds = vec![];

        trace!(
            "{} to {:?} targets",
            LogMarker::DkgBroadcastMsg,
            messages.len()
        );

        let peers = self.peers();
        for (target, message) in messages {
            if target == node.name() {
                match self.process_msg(node, node.name(), message.clone(), section_pk) {
                    Ok(result) => cmds.extend(result),
                    Err(err) => error!(
                        "Within session {:?}, failed to process DkgMessage {:?} with error {:?}",
                        self.session_id, message, err
                    ),
                }
            } else if let Some(peer) = peers.get(&target) {
                trace!(
                    "DKG sending {:?} - {:?} to {:?}",
                    message,
                    self.session_id,
                    target
                );
                let node_msg = SystemMsg::DkgMessage {
                    session_id: self.session_id.clone(),
                    message: message.clone(),
                };
                let wire_msg = WireMsg::single_src(
                    node,
                    DstLocation::Node {
                        name: target,
                        section_pk,
                    },
                    node_msg,
                    section_pk,
                )?;

                trace!(
                    "DKG sending {:?} with msg_id {:?}",
                    message,
                    wire_msg.msg_id()
                );

                cmds.push(Cmd::SendMsg {
                    recipients: vec![*peer],
                    wire_msg,
                });
            } else {
                error!("Failed to find target {:?} among peers {:?}", target, peers);
            }
        }

        Ok(cmds)
    }

    pub(crate) fn handle_timeout(
        &mut self,
        node: &NodeInfo,
        section_pk: BlsPublicKey,
    ) -> Result<Vec<Cmd>> {
        if self.complete {
            return Ok(vec![]);
        }

        trace!("DKG progressing for {:?}", self.session_id);

        match self.key_gen.timed_phase_transition(&mut rand::thread_rng()) {
            Ok(messages) => {
                let mut cmds = vec![];
                cmds.extend(self.broadcast(node, messages, section_pk)?);
                cmds.push(self.reset_timer());
                cmds.extend(self.check(node, section_pk)?);
                Ok(cmds)
            }
            Err(error) => {
                trace!("DKG failed for {:?}: {}", self.session_id, error);
                let failed_participants = self.key_gen.possible_blockers();

                self.report_failure(node, failed_participants, section_pk)
            }
        }
    }

    // Check whether a key generator is finalized to give a DKG outcome.
    fn check(&mut self, node: &NodeInfo, section_pk: BlsPublicKey) -> Result<Vec<Cmd>> {
        if self.complete {
            trace!(
                "{} {:?}",
                LogMarker::DkgSessionAlreadyCompleted,
                self.session_id
            );
            return Ok(vec![]);
        }

        if !self.key_gen.is_finalized() {
            trace!("DKG check: not finalised");
            return Ok(vec![]);
        }

        let (participants, outcome) = if let Some(tuple) = self.key_gen.generate_keys() {
            tuple
        } else {
            return Ok(vec![]);
        };

        // Less than 100% participation
        if !participants
            .iter()
            .copied()
            .eq(self.session_id.elder_names())
        {
            trace!(
                "DKG failed due to unexpected participants for {:?}: {:?}",
                self.session_id,
                participants.iter().format(", ")
            );

            let failed_participants: BTreeSet<_> = self
                .session_id
                .elder_names()
                .filter(|elder| !participants.contains(elder))
                .collect();

            return self.report_failure(node, failed_participants, section_pk);
        }

        // Corrupted DKG outcome. This can happen when a DKG session is restarted using the same set
        // of participants and the same generation, but some of the participants are unaware of the
        // restart (due to lag, etc...) and keep sending messages for the original session which
        // then get mixed with the messages of the restarted session.
        if outcome
            .public_key_set
            .public_key_share(self.participant_index)
            != outcome.secret_key_share.public_key_share()
        {
            trace!(
                "DKG failed due to corrupted outcome for {:?}",
                self.session_id
            );
            return self.report_failure(node, BTreeSet::new(), section_pk);
        }

        trace!(
            "{} {:?}: {:?}",
            LogMarker::DkgSessionComplete,
            self.session_id,
            outcome.public_key_set.public_key()
        );

        self.complete = true;
        let section_auth = SectionAuthorityProvider::from_dkg_session(
            self.session_id.clone(),
            outcome.public_key_set.clone(),
        );

        let outcome = SectionKeyShare {
            public_key_set: outcome.public_key_set,
            index: self.participant_index,
            secret_key_share: outcome.secret_key_share,
        };

        Ok(vec![Cmd::HandleDkgOutcome {
            section_auth,
            outcome,
        }])
    }

    fn report_failure(
        &mut self,
        node: &NodeInfo,
        failed_participants: BTreeSet<XorName>,
        section_pk: BlsPublicKey,
    ) -> Result<Vec<Cmd>> {
        let sig = DkgFailureSig::new(&node.keypair, &failed_participants, self.session_id.clone());

        if !self.failures.insert(sig.clone(), &failed_participants) {
            return Ok(vec![]);
        }

        let cmds = self
            .check_failure_agreement()
            .into_iter()
            .chain(iter::once({
                let node_msg = SystemMsg::DkgFailureObservation {
                    session_id: self.session_id.clone(),
                    sig,
                    failed_participants,
                };
                let wire_msg = WireMsg::single_src(
                    node,
                    DstLocation::Section {
                        name: XorName::from(PublicKey::Bls(section_pk)),
                        section_pk,
                    },
                    node_msg,
                    section_pk,
                )?;
                trace!("{}", LogMarker::DkgSendFailureObservation);
                Cmd::SendMsg {
                    recipients: self.recipients(),
                    wire_msg,
                }
            }))
            .collect();

        Ok(cmds)
    }

    pub(crate) fn process_failure(
        &mut self,
        session_id: &DkgSessionId,
        failed_participants: &BTreeSet<XorName>,
        signed: DkgFailureSig,
    ) -> Option<Cmd> {
        let signer = ed25519::name(&signed.public_key);
        if !self.session_id.contains_elder(signer) {
            return None;
        }

        if !signed.verify(session_id, failed_participants) {
            return None;
        }

        if !self.failures.insert(signed, failed_participants) {
            return None;
        }

        self.check_failure_agreement()
    }

    pub(crate) fn get_cached_msgs(&self) -> Vec<DkgMessage> {
        self.key_gen.get_cached_message()
    }

    pub(crate) fn handle_dkg_history(
        &mut self,
        node: &NodeInfo,
        msg_history: Vec<DkgMessage>,
        section_pk: BlsPublicKey,
    ) -> Result<Vec<Cmd>> {
        let mut cmds = vec![];
        let (responses, unhandleable) = self
            .key_gen
            .handle_pre_session_messages(&mut rand::thread_rng(), msg_history);
        let add_reset_timer = !responses.is_empty();

        cmds.extend(self.broadcast(node, responses, section_pk)?);

        if add_reset_timer {
            cmds.push(self.reset_timer());
        }
        cmds.extend(self.check(node, section_pk)?);

        if !unhandleable.is_empty() {
            trace!(
                "Having unhandleables among the msg_history. {:?}",
                unhandleable
            );
        }

        Ok(cmds)
    }

    fn check_failure_agreement(&mut self) -> Option<Cmd> {
        if self.failures.has_agreement(&self.session_id) {
            self.complete = true;

            Some(Cmd::HandleDkgFailure(mem::replace(
                &mut self.failures,
                DkgFailureSigSet::from(self.session_id.clone()),
            )))
        } else {
            None
        }
    }

    fn reset_timer(&mut self) -> Cmd {
        self.timer_token = next_timer_token();
        Cmd::ScheduleTimeout {
            duration: DKG_PROGRESS_INTERVAL,
            token: self.timer_token,
        }
    }
}

#[cfg(test)]
mod tests {
    use super::*;

    use crate::elder_count;
<<<<<<< HEAD
    use crate::messaging::system::MembershipState;
=======
    use crate::messaging::system::{MembershipState, NodeState};
>>>>>>> 26f6318e
    use crate::messaging::MsgType;
    use crate::node::dkg::dkg_msgs_utils::DkgSessionIdUtils;
    use crate::node::{
        dkg::voter::DkgVoter, ed25519, network_knowledge::test_utils::gen_addr, NodeInfo,
        MIN_ADULT_AGE,
    };

    use assert_matches::assert_matches;
    use eyre::{bail, ContextCompat, Result};
    use itertools::Itertools;
    use proptest::{collection::SizeRange, prelude::*};
    use rand::{rngs::SmallRng, SeedableRng};
    use std::{collections::HashMap, net::SocketAddr};
    use xor_name::Prefix;

    #[tokio::test]
    async fn single_participant() -> Result<()> {
        // If there is only one participant, the DKG should complete immediately.

        let voter = DkgVoter::default();
        let section_pk = bls::SecretKey::random().public_key();
        let prefix = Prefix::default();

        let node = NodeInfo::new(
            ed25519::gen_keypair(&prefix.range_inclusive(), MIN_ADULT_AGE),
            gen_addr(),
        );
<<<<<<< HEAD
        let elder_candidates = BTreeSet::from_iter([node.peer()]);
=======
        let elder_candidates = BTreeMap::from_iter([(node.name(), node.addr)]);
>>>>>>> 26f6318e
        let bootstrap_members = BTreeSet::from_iter([NodeState {
            name: node.peer().name(),
            addr: node.peer().addr(),
            state: MembershipState::Joined,
            previous_name: None,
        }]);
        let session_id = DkgSessionId::new(prefix, elder_candidates, 0, bootstrap_members);

        let cmds = voter.start(&node, session_id, section_pk).await?;
        assert_matches!(&cmds[..], &[Cmd::HandleDkgOutcome { .. }]);

        Ok(())
    }

    proptest! {
        // Run a DKG session where every participant handles every message sent to them.
        // Expect the session to successfully complete without timed transitions.
        // NOTE: `seed` is for seeding the rng that randomizes the message order.
        #[test]
        fn proptest_full_participation(nodes in arbitrary_elder_nodes(), seed in any::<u64>()) {
            if let Err(error) = proptest_full_participation_impl(nodes, seed) {
                panic!("{}", error);
            }
        }
    }

    fn proptest_full_participation_impl(nodes: Vec<NodeInfo>, seed: u64) -> Result<()> {
        // Rng used to randomize the message order.
        let mut rng = SmallRng::seed_from_u64(seed);
        let section_pk = bls::SecretKey::random().public_key();
        let mut messages = Vec::new();

        let session_id = DkgSessionId::new(
            Prefix::default(),
<<<<<<< HEAD
            BTreeSet::from_iter(nodes.iter().map(NodeInfo::peer)),
=======
            BTreeMap::from_iter(nodes.iter().map(|n| (n.name(), n.addr))),
>>>>>>> 26f6318e
            0,
            BTreeSet::from_iter(
                nodes
                    .iter()
                    .map(|n| NodeState::joined(n.name(), n.addr, None)),
            ),
        );

        let mut actors: HashMap<_, _> = nodes
            .into_iter()
            .map(|node| (node.addr, Actor::new(node)))
            .collect();

        for actor in actors.values_mut() {
            let cmds = futures::executor::block_on(actor.voter.start(
                &actor.node,
                session_id.clone(),
                section_pk,
            ))?;

            for cmd in cmds {
                messages.extend(actor.handle(cmd, &session_id)?)
            }
        }

        loop {
            match actors
                .values()
                .filter_map(|actor| actor.outcome.as_ref())
                .unique()
                .count()
            {
                0 => {}
                1 => return Ok(()),
                _ => bail!("Inconsistent DKG outcomes"),
            }

            // NOTE: this panics if `messages` is empty, but that's OK because it would mean
            // failure anyway.
            let index = rng.gen_range(0, messages.len());
            let (addr, message) = messages.swap_remove(index);

            let actor = actors.get_mut(&addr).context("Unknown message recipient")?;

            let cmds = futures::executor::block_on(actor.voter.process_msg(
                actor.peer(),
                &actor.node,
                &session_id,
                message,
                section_pk,
            ))?;

            for cmd in cmds {
                messages.extend(actor.handle(cmd, &session_id)?)
            }
        }
    }

    struct Actor {
        node: NodeInfo,
        voter: DkgVoter,
        outcome: Option<bls::PublicKey>,
    }

    impl Actor {
        fn new(node: NodeInfo) -> Self {
            Self {
                node,
                voter: DkgVoter::default(),
                outcome: None,
            }
        }

        fn peer(&self) -> Peer {
            self.node.peer()
        }

        fn handle(
            &mut self,
            cmd: Cmd,
            expected_dkg_key: &DkgSessionId,
        ) -> Result<Vec<(SocketAddr, DkgMessage)>> {
            match cmd {
                Cmd::SendMsg {
                    recipients,
                    wire_msg,
                } => match wire_msg.into_msg()? {
                    MsgType::System {
                        msg:
                            SystemMsg::DkgMessage {
                                session_id,
                                message,
                            },
                        ..
                    } => {
                        assert_eq!(session_id.hash(), expected_dkg_key.hash());
                        Ok(recipients
                            .into_iter()
                            .map(|peer| (peer.addr(), message.clone()))
                            .collect())
                    }
                    MsgType::System {
                        msg: SystemMsg::DkgNotReady { message, .. },
                        ..
                    } => Ok(vec![(self.node.addr, message)]),
                    other_msg => bail!("Unexpected msg: {:?}", other_msg),
                },
                Cmd::HandleDkgOutcome { outcome, .. } => {
                    self.outcome = Some(outcome.public_key_set.public_key());
                    Ok(vec![])
                }
                Cmd::ScheduleTimeout { .. } => Ok(vec![]),
                other_cmd => {
                    bail!("Unexpected cmd: {:?}", other_cmd)
                }
            }
        }
    }

    fn arbitrary_elder_nodes() -> impl Strategy<Value = Vec<NodeInfo>> {
        arbitrary_unique_nodes(2..=elder_count())
    }

    // Generate Vec<Node> where no two nodes have the same name.
    pub(crate) fn arbitrary_unique_nodes(
        count: impl Into<SizeRange>,
    ) -> impl Strategy<Value = Vec<NodeInfo>> {
        proptest::collection::vec(arbitrary_node(), count).prop_filter("non-unique keys", |nodes| {
            nodes
                .iter()
                .unique_by(|node| node.keypair.secret.as_bytes())
                .unique_by(|node| node.addr)
                .count()
                == nodes.len()
        })
    }

    fn arbitrary_node() -> impl Strategy<Value = NodeInfo> {
        (
            ed25519::test_utils::arbitrary_keypair(),
            any::<SocketAddr>(),
        )
            .prop_map(|(keypair, addr)| NodeInfo::new(keypair, addr))
    }
}<|MERGE_RESOLUTION|>--- conflicted
+++ resolved
@@ -470,11 +470,7 @@
     use super::*;
 
     use crate::elder_count;
-<<<<<<< HEAD
-    use crate::messaging::system::MembershipState;
-=======
     use crate::messaging::system::{MembershipState, NodeState};
->>>>>>> 26f6318e
     use crate::messaging::MsgType;
     use crate::node::dkg::dkg_msgs_utils::DkgSessionIdUtils;
     use crate::node::{
@@ -502,11 +498,7 @@
             ed25519::gen_keypair(&prefix.range_inclusive(), MIN_ADULT_AGE),
             gen_addr(),
         );
-<<<<<<< HEAD
-        let elder_candidates = BTreeSet::from_iter([node.peer()]);
-=======
         let elder_candidates = BTreeMap::from_iter([(node.name(), node.addr)]);
->>>>>>> 26f6318e
         let bootstrap_members = BTreeSet::from_iter([NodeState {
             name: node.peer().name(),
             addr: node.peer().addr(),
@@ -541,11 +533,7 @@
 
         let session_id = DkgSessionId::new(
             Prefix::default(),
-<<<<<<< HEAD
-            BTreeSet::from_iter(nodes.iter().map(NodeInfo::peer)),
-=======
             BTreeMap::from_iter(nodes.iter().map(|n| (n.name(), n.addr))),
->>>>>>> 26f6318e
             0,
             BTreeSet::from_iter(
                 nodes
