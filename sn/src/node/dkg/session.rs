// Copyright 2022 MaidSafe.net limited.
//
// This SAFE Network Software is licensed to you under The General Public License (GPL), version 3.
// Unless required by applicable law or agreed to in writing, the SAFE Network Software distributed
// under the GPL Licence is distributed on an "AS IS" BASIS, WITHOUT WARRANTIES OR CONDITIONS OF ANY
// KIND, either express or implied. Please review the Licences for the specific language governing
// permissions and limitations relating to use of the SAFE Network Software.

use crate::node::{
    api::cmds::{next_timer_token, Cmd},
    dkg::dkg_msgs_utils::{DkgFailureSigSetUtils, DkgFailureSigUtils},
    messages::WireMsgUtils,
<<<<<<< HEAD
    network_knowledge::{SectionAuthorityProvider, SectionKeyShare},
    NodeInfo, Result,
=======
    Result,
>>>>>>> a6dd3dfc
};
use sn_interface::messaging::{
    system::{DkgFailureSig, DkgFailureSigSet, DkgSessionId, SystemMsg},
    DstLocation, WireMsg,
};
use sn_interface::network_knowledge::{
    ElderCandidates, NodeInfo, SectionAuthorityProvider, SectionKeyShare,
};
use sn_interface::types::{keys::ed25519, log_markers::LogMarker, Peer, PublicKey};

use bls::PublicKey as BlsPublicKey;
use bls_dkg::key_gen::{
    message::Message as DkgMessage, Error as DkgError, KeyGen, MessageAndTarget, Phase,
};
use itertools::Itertools;
use std::{
    collections::{BTreeMap, BTreeSet},
    iter, mem,
    time::Duration,
};
use xor_name::XorName;

// Interval to progress DKG timed phase
const DKG_PROGRESS_INTERVAL: Duration = Duration::from_secs(6);

// Data for a DKG participant.
pub(crate) struct Session {
    pub(crate) session_id: DkgSessionId,
    pub(crate) participant_index: usize,
    pub(crate) key_gen: KeyGen,
    pub(crate) timer_token: u64,
    pub(crate) failures: DkgFailureSigSet,
    // Flag to track whether this session has completed (either with success or failure). We don't
    // remove complete sessions because the other participants might still need us to respond to
    // their messages.
    pub(crate) complete: bool,
}

fn is_dkg_behind(expected: Phase, actual: Phase) -> bool {
    if let (Phase::Contribution, Phase::Initialization) = (expected, actual) {
        true
    } else {
        trace!("Our DKG session is ahead. Skipping DkgAE");
        false
    }
}

impl Session {
    pub(crate) fn timer_token(&self) -> u64 {
        self.timer_token
    }

    fn send_dkg_not_ready(
        &mut self,
        node: &NodeInfo,
        message: DkgMessage,
        sender: XorName,
        section_pk: BlsPublicKey,
    ) -> Result<Vec<Cmd>> {
        let mut cmds = vec![];
        // When the message in trouble is an Acknowledgement,
        // we shall query the ack.proposer .
        let target = match message {
            DkgMessage::Acknowledgment { ref ack, .. } => {
                if let Some(name) = self.key_gen.node_id_from_index(ack.0) {
                    name
                } else {
                    warn!("Cannot get node_id for index {:?}", ack.0);
                    return Ok(vec![]);
                }
            }
            _ => sender,
        };

        if let Some(peer) = self.peers().get(&target) {
            trace!(
                "Targeting DkgNotReady to {:?} on unhandable message {:?}",
                target,
                message
            );
            let node_msg = SystemMsg::DkgNotReady {
                session_id: self.session_id.clone(),
                message,
            };
            let wire_msg = WireMsg::single_src(
                node,
                DstLocation::Node {
                    name: target,
                    section_pk,
                },
                node_msg,
                section_pk,
            )?;

            cmds.push(Cmd::SendMsg {
                recipients: vec![*peer],
                wire_msg,
            });
        } else {
            warn!(
                "Failed to fetch peer of {:?} among {:?}",
                target, self.session_id
            );
        }
        Ok(cmds)
    }

    pub(crate) fn process_msg(
        &mut self,
        node: &NodeInfo,
        sender: XorName,
        message: DkgMessage,
        section_pk: BlsPublicKey,
    ) -> Result<Vec<Cmd>> {
        trace!("process DKG message {:?}", message);
        let mut cmds = vec![];
        match self
            .key_gen
            .handle_message(&mut rand::thread_rng(), message.clone())
        {
            Ok(responses) => {
                // Only a valid DkgMessage, which results in some responses, shall reset the ticker.
                let add_reset_timer = !responses.is_empty();

                cmds.extend(self.broadcast(node, responses, section_pk)?);

                if add_reset_timer {
                    cmds.push(self.reset_timer());
                }
                cmds.extend(self.check(node, section_pk)?);
            }
            Err(DkgError::UnexpectedPhase { expected, actual })
                if is_dkg_behind(expected, actual) =>
            {
                cmds.extend(self.send_dkg_not_ready(node, message, sender, section_pk)?);
            }
            Err(DkgError::MissingPart) => {
                cmds.extend(self.send_dkg_not_ready(node, message, sender, section_pk)?);
            }
            Err(error) => {
                error!("Error processing DKG message: {:?}", error);
            }
        }

        Ok(cmds)
    }

    fn recipients(&self) -> Vec<Peer> {
        self.session_id
            .elder_peers()
            .enumerate()
            .filter_map(|(index, peer)| (index != self.participant_index).then(|| peer))
            .collect()
    }

    fn peers(&self) -> BTreeMap<XorName, Peer> {
        self.session_id
            .elder_peers()
            .map(|p| (p.name(), p))
            .collect()
    }

    pub(crate) fn broadcast(
        &mut self,
        node: &NodeInfo,
        messages: Vec<MessageAndTarget>,
        section_pk: BlsPublicKey,
    ) -> Result<Vec<Cmd>> {
        let mut cmds = vec![];

        trace!(
            "{} to {:?} targets",
            LogMarker::DkgBroadcastMsg,
            messages.len()
        );

        let peers = self.peers();
        for (target, message) in messages {
            if target == node.name() {
                match self.process_msg(node, node.name(), message.clone(), section_pk) {
                    Ok(result) => cmds.extend(result),
                    Err(err) => error!(
                        "Within session {:?}, failed to process DkgMessage {:?} with error {:?}",
                        self.session_id, message, err
                    ),
                }
            } else if let Some(peer) = peers.get(&target) {
                trace!(
                    "DKG sending {:?} - {:?} to {:?}",
                    message,
                    self.session_id,
                    target
                );
                let node_msg = SystemMsg::DkgMessage {
                    session_id: self.session_id.clone(),
                    message: message.clone(),
                };
                let wire_msg = WireMsg::single_src(
                    node,
                    DstLocation::Node {
                        name: target,
                        section_pk,
                    },
                    node_msg,
                    section_pk,
                )?;

                trace!(
                    "DKG sending {:?} with msg_id {:?}",
                    message,
                    wire_msg.msg_id()
                );

                cmds.push(Cmd::SendMsg {
                    recipients: vec![*peer],
                    wire_msg,
                });
            } else {
                error!("Failed to find target {:?} among peers {:?}", target, peers);
            }
        }

        Ok(cmds)
    }

    pub(crate) fn handle_timeout(
        &mut self,
        node: &NodeInfo,
        section_pk: BlsPublicKey,
    ) -> Result<Vec<Cmd>> {
        if self.complete {
            return Ok(vec![]);
        }

        trace!("DKG progressing for {:?}", self.session_id);

        match self.key_gen.timed_phase_transition(&mut rand::thread_rng()) {
            Ok(messages) => {
                let mut cmds = vec![];
                cmds.extend(self.broadcast(node, messages, section_pk)?);
                cmds.push(self.reset_timer());
                cmds.extend(self.check(node, section_pk)?);
                Ok(cmds)
            }
            Err(error) => {
                trace!("DKG failed for {:?}: {}", self.session_id, error);
                let failed_participants = self.key_gen.possible_blockers();

                self.report_failure(node, failed_participants, section_pk)
            }
        }
    }

    // Check whether a key generator is finalized to give a DKG outcome.
    fn check(&mut self, node: &NodeInfo, section_pk: BlsPublicKey) -> Result<Vec<Cmd>> {
        if self.complete {
            trace!(
                "{} {:?}",
                LogMarker::DkgSessionAlreadyCompleted,
                self.session_id
            );
            return Ok(vec![]);
        }

        if !self.key_gen.is_finalized() {
            trace!("DKG check: not finalised");
            return Ok(vec![]);
        }

        let (participants, outcome) = if let Some(tuple) = self.key_gen.generate_keys() {
            tuple
        } else {
            return Ok(vec![]);
        };

        // Less than 100% participation
        if !participants
            .iter()
            .copied()
            .eq(self.session_id.elder_names())
        {
            trace!(
                "DKG failed due to unexpected participants for {:?}: {:?}",
                self.session_id,
                participants.iter().format(", ")
            );

            let failed_participants: BTreeSet<_> = self
                .session_id
                .elder_names()
                .filter(|elder| !participants.contains(elder))
                .collect();

            return self.report_failure(node, failed_participants, section_pk);
        }

        // Corrupted DKG outcome. This can happen when a DKG session is restarted using the same set
        // of participants and the same generation, but some of the participants are unaware of the
        // restart (due to lag, etc...) and keep sending messages for the original session which
        // then get mixed with the messages of the restarted session.
        if outcome
            .public_key_set
            .public_key_share(self.participant_index)
            != outcome.secret_key_share.public_key_share()
        {
            trace!(
                "DKG failed due to corrupted outcome for {:?}",
                self.session_id
            );
            return self.report_failure(node, BTreeSet::new(), section_pk);
        }

        trace!(
            "{} {:?}: {:?}",
            LogMarker::DkgSessionComplete,
            self.session_id,
            outcome.public_key_set.public_key()
        );

        self.complete = true;
        let section_auth = SectionAuthorityProvider::from_dkg_session(
            self.session_id.clone(),
            outcome.public_key_set.clone(),
        );

        let outcome = SectionKeyShare {
            public_key_set: outcome.public_key_set,
            index: self.participant_index,
            secret_key_share: outcome.secret_key_share,
        };

        Ok(vec![Cmd::HandleDkgOutcome {
            section_auth,
            outcome,
        }])
    }

    fn report_failure(
        &mut self,
        node: &NodeInfo,
        failed_participants: BTreeSet<XorName>,
        section_pk: BlsPublicKey,
    ) -> Result<Vec<Cmd>> {
        let sig = DkgFailureSig::new(&node.keypair, &failed_participants, self.session_id.clone());

        if !self.failures.insert(sig.clone(), &failed_participants) {
            return Ok(vec![]);
        }

        let cmds = self
            .check_failure_agreement()
            .into_iter()
            .chain(iter::once({
                let node_msg = SystemMsg::DkgFailureObservation {
                    session_id: self.session_id.clone(),
                    sig,
                    failed_participants,
                };
                let wire_msg = WireMsg::single_src(
                    node,
                    DstLocation::Section {
                        name: XorName::from(PublicKey::Bls(section_pk)),
                        section_pk,
                    },
                    node_msg,
                    section_pk,
                )?;
                trace!("{}", LogMarker::DkgSendFailureObservation);
                Cmd::SendMsg {
                    recipients: self.recipients(),
                    wire_msg,
                }
            }))
            .collect();

        Ok(cmds)
    }

    pub(crate) fn process_failure(
        &mut self,
        session_id: &DkgSessionId,
        failed_participants: &BTreeSet<XorName>,
        signed: DkgFailureSig,
    ) -> Option<Cmd> {
        let signer = ed25519::name(&signed.public_key);
        if !self.session_id.contains_elder(signer) {
            return None;
        }

        if !signed.verify(session_id, failed_participants) {
            return None;
        }

        if !self.failures.insert(signed, failed_participants) {
            return None;
        }

        self.check_failure_agreement()
    }

    pub(crate) fn get_cached_msgs(&self) -> Vec<DkgMessage> {
        self.key_gen.get_cached_message()
    }

    pub(crate) fn handle_dkg_history(
        &mut self,
        node: &NodeInfo,
        msg_history: Vec<DkgMessage>,
        section_pk: BlsPublicKey,
    ) -> Result<Vec<Cmd>> {
        let mut cmds = vec![];
        let (responses, unhandleable) = self
            .key_gen
            .handle_pre_session_messages(&mut rand::thread_rng(), msg_history);
        let add_reset_timer = !responses.is_empty();

        cmds.extend(self.broadcast(node, responses, section_pk)?);

        if add_reset_timer {
            cmds.push(self.reset_timer());
        }
        cmds.extend(self.check(node, section_pk)?);

        if !unhandleable.is_empty() {
            trace!(
                "Having unhandleables among the msg_history. {:?}",
                unhandleable
            );
        }

        Ok(cmds)
    }

    fn check_failure_agreement(&mut self) -> Option<Cmd> {
        if self.failures.has_agreement(&self.session_id) {
            self.complete = true;

            Some(Cmd::HandleDkgFailure(mem::replace(
                &mut self.failures,
                DkgFailureSigSet::from(self.session_id.clone()),
            )))
        } else {
            None
        }
    }

    fn reset_timer(&mut self) -> Cmd {
        self.timer_token = next_timer_token();
        Cmd::ScheduleTimeout {
            duration: DKG_PROGRESS_INTERVAL,
            token: self.timer_token,
        }
    }
}

#[cfg(test)]
mod tests {
    use super::*;
    use crate::elder_count;
<<<<<<< HEAD
    use crate::messaging::system::{MembershipState, NodeState};
    use crate::messaging::MsgType;
    use crate::node::dkg::dkg_msgs_utils::DkgSessionIdUtils;
    use crate::node::{
        dkg::voter::DkgVoter, ed25519, network_knowledge::test_utils::gen_addr, NodeInfo,
        MIN_ADULT_AGE,
    };
=======
    use crate::node::{dkg::voter::DkgVoter, dkg::DkgSessionIdUtils};
    use sn_interface::messaging::MsgType;
    #[cfg(feature = "test-utils")]
    use sn_interface::network_knowledge::{test_utils::gen_addr, NodeInfo, MIN_ADULT_AGE};

    #[cfg(feature = "test-utils")]
    use sn_interface::types::keys::ed25519::{self, proptesting::arbitrary_keypair};
>>>>>>> a6dd3dfc

    use assert_matches::assert_matches;
    use eyre::{bail, ContextCompat, Result};
    use itertools::Itertools;
    use proptest::{collection::SizeRange, prelude::*};
<<<<<<< HEAD
    use rand::{rngs::SmallRng, SeedableRng};
    use std::{collections::HashMap, net::SocketAddr};
=======
    use rand::{rngs::SmallRng, Rng, SeedableRng};
    use std::{collections::HashMap, iter, net::SocketAddr};
>>>>>>> a6dd3dfc
    use xor_name::Prefix;

    #[tokio::test]
    async fn single_participant() -> Result<()> {
        // If there is only one participant, the DKG should complete immediately.

        let voter = DkgVoter::default();
        let section_pk = bls::SecretKey::random().public_key();
        let prefix = Prefix::default();

        let node = NodeInfo::new(
            ed25519::gen_keypair(&prefix.range_inclusive(), MIN_ADULT_AGE),
            gen_addr(),
        );
        let elder_candidates = BTreeMap::from_iter([(node.name(), node.addr)]);
        let bootstrap_members = BTreeSet::from_iter([NodeState {
            name: node.peer().name(),
            addr: node.peer().addr(),
            state: MembershipState::Joined,
            previous_name: None,
        }]);
        let session_id = DkgSessionId::new(prefix, elder_candidates, 0, bootstrap_members);

        let cmds = voter.start(&node, session_id, section_pk).await?;
        assert_matches!(&cmds[..], &[Cmd::HandleDkgOutcome { .. }]);

        Ok(())
    }

    proptest! {
        // Run a DKG session where every participant handles every message sent to them.
        // Expect the session to successfully complete without timed transitions.
        // NOTE: `seed` is for seeding the rng that randomizes the message order.
        #[test]
        fn proptest_full_participation(nodes in arbitrary_elder_nodes(), seed in any::<u64>()) {
            if let Err(error) = proptest_full_participation_impl(nodes, seed) {
                panic!("{}", error);
            }
        }
    }

    fn proptest_full_participation_impl(nodes: Vec<NodeInfo>, seed: u64) -> Result<()> {
        // Rng used to randomize the message order.
        let mut rng = SmallRng::seed_from_u64(seed);
        let section_pk = bls::SecretKey::random().public_key();
        let mut messages = Vec::new();

        let session_id = DkgSessionId::new(
            Prefix::default(),
            BTreeMap::from_iter(nodes.iter().map(|n| (n.name(), n.addr))),
            0,
            BTreeSet::from_iter(
                nodes
                    .iter()
                    .map(|n| NodeState::joined(n.name(), n.addr, None)),
            ),
        );

        let mut actors: HashMap<_, _> = nodes
            .into_iter()
            .map(|node| (node.addr, Actor::new(node)))
            .collect();

        for actor in actors.values_mut() {
            let cmds = futures::executor::block_on(actor.voter.start(
                &actor.node,
                session_id.clone(),
                section_pk,
            ))?;

            for cmd in cmds {
                messages.extend(actor.handle(cmd, &session_id)?)
            }
        }

        loop {
            match actors
                .values()
                .filter_map(|actor| actor.outcome.as_ref())
                .unique()
                .count()
            {
                0 => {}
                1 => return Ok(()),
                _ => bail!("Inconsistent DKG outcomes"),
            }

            // NOTE: this panics if `messages` is empty, but that's OK because it would mean
            // failure anyway.
            let index = rng.gen_range(0, messages.len());
            let (addr, message) = messages.swap_remove(index);

            let actor = actors.get_mut(&addr).context("Unknown message recipient")?;

            let cmds = futures::executor::block_on(actor.voter.process_msg(
                actor.peer(),
                &actor.node,
                &session_id,
                message,
                section_pk,
            ))?;

            for cmd in cmds {
                messages.extend(actor.handle(cmd, &session_id)?)
            }
        }
    }

    struct Actor {
        node: NodeInfo,
        voter: DkgVoter,
        outcome: Option<bls::PublicKey>,
    }

    impl Actor {
        fn new(node: NodeInfo) -> Self {
            Self {
                node,
                voter: DkgVoter::default(),
                outcome: None,
            }
        }

        fn peer(&self) -> Peer {
            self.node.peer()
        }

        fn handle(
            &mut self,
            cmd: Cmd,
            expected_dkg_key: &DkgSessionId,
        ) -> Result<Vec<(SocketAddr, DkgMessage)>> {
            match cmd {
                Cmd::SendMsg {
                    recipients,
                    wire_msg,
                } => match wire_msg.into_msg()? {
                    MsgType::System {
                        msg:
                            SystemMsg::DkgMessage {
                                session_id,
                                message,
                            },
                        ..
                    } => {
                        assert_eq!(session_id.hash(), expected_dkg_key.hash());
                        Ok(recipients
                            .into_iter()
                            .map(|peer| (peer.addr(), message.clone()))
                            .collect())
                    }
                    MsgType::System {
                        msg: SystemMsg::DkgNotReady { message, .. },
                        ..
                    } => Ok(vec![(self.node.addr, message)]),
                    other_msg => bail!("Unexpected msg: {:?}", other_msg),
                },
                Cmd::HandleDkgOutcome { outcome, .. } => {
                    self.outcome = Some(outcome.public_key_set.public_key());
                    Ok(vec![])
                }
                Cmd::ScheduleTimeout { .. } => Ok(vec![]),
                other_cmd => {
                    bail!("Unexpected cmd: {:?}", other_cmd)
                }
            }
        }
    }

    fn arbitrary_elder_nodes() -> impl Strategy<Value = Vec<NodeInfo>> {
        arbitrary_unique_nodes(2..=elder_count())
    }

    // Generate Vec<Node> where no two nodes have the same name.
    pub(crate) fn arbitrary_unique_nodes(
        count: impl Into<SizeRange>,
    ) -> impl Strategy<Value = Vec<NodeInfo>> {
        proptest::collection::vec(arbitrary_node(), count).prop_filter("non-unique keys", |nodes| {
            nodes
                .iter()
                .unique_by(|node| node.keypair.secret.as_bytes())
                .unique_by(|node| node.addr)
                .count()
                == nodes.len()
        })
    }

    #[cfg(feature = "test-utils")]
    fn arbitrary_node() -> impl Strategy<Value = NodeInfo> {
        (arbitrary_keypair(), any::<SocketAddr>())
            .prop_map(|(keypair, addr)| NodeInfo::new(keypair, addr))
    }
}<|MERGE_RESOLUTION|>--- conflicted
+++ resolved
@@ -10,20 +10,13 @@
     api::cmds::{next_timer_token, Cmd},
     dkg::dkg_msgs_utils::{DkgFailureSigSetUtils, DkgFailureSigUtils},
     messages::WireMsgUtils,
-<<<<<<< HEAD
-    network_knowledge::{SectionAuthorityProvider, SectionKeyShare},
-    NodeInfo, Result,
-=======
     Result,
->>>>>>> a6dd3dfc
 };
 use sn_interface::messaging::{
     system::{DkgFailureSig, DkgFailureSigSet, DkgSessionId, SystemMsg},
     DstLocation, WireMsg,
 };
-use sn_interface::network_knowledge::{
-    ElderCandidates, NodeInfo, SectionAuthorityProvider, SectionKeyShare,
-};
+use sn_interface::network_knowledge::{NodeInfo, SectionAuthorityProvider, SectionKeyShare};
 use sn_interface::types::{keys::ed25519, log_markers::LogMarker, Peer, PublicKey};
 
 use bls::PublicKey as BlsPublicKey;
@@ -475,38 +468,26 @@
 mod tests {
     use super::*;
     use crate::elder_count;
-<<<<<<< HEAD
-    use crate::messaging::system::{MembershipState, NodeState};
-    use crate::messaging::MsgType;
-    use crate::node::dkg::dkg_msgs_utils::DkgSessionIdUtils;
-    use crate::node::{
-        dkg::voter::DkgVoter, ed25519, network_knowledge::test_utils::gen_addr, NodeInfo,
-        MIN_ADULT_AGE,
-    };
-=======
-    use crate::node::{dkg::voter::DkgVoter, dkg::DkgSessionIdUtils};
+    use crate::node::dkg::voter::DkgVoter;
+    use sn_interface::messaging::system::{MembershipState, NodeState};
     use sn_interface::messaging::MsgType;
     #[cfg(feature = "test-utils")]
-    use sn_interface::network_knowledge::{test_utils::gen_addr, NodeInfo, MIN_ADULT_AGE};
+    use sn_interface::network_knowledge::test_utils::gen_addr;
+    use sn_interface::network_knowledge::{NodeInfo, MIN_ADULT_AGE};
 
     #[cfg(feature = "test-utils")]
     use sn_interface::types::keys::ed25519::{self, proptesting::arbitrary_keypair};
->>>>>>> a6dd3dfc
 
     use assert_matches::assert_matches;
     use eyre::{bail, ContextCompat, Result};
     use itertools::Itertools;
     use proptest::{collection::SizeRange, prelude::*};
-<<<<<<< HEAD
-    use rand::{rngs::SmallRng, SeedableRng};
+    use rand::{rngs::SmallRng, Rng, SeedableRng};
     use std::{collections::HashMap, net::SocketAddr};
-=======
-    use rand::{rngs::SmallRng, Rng, SeedableRng};
-    use std::{collections::HashMap, iter, net::SocketAddr};
->>>>>>> a6dd3dfc
     use xor_name::Prefix;
 
     #[tokio::test]
+    #[cfg(feature = "test-utils")]
     async fn single_participant() -> Result<()> {
         // If there is only one participant, the DKG should complete immediately.
 
@@ -518,14 +499,19 @@
             ed25519::gen_keypair(&prefix.range_inclusive(), MIN_ADULT_AGE),
             gen_addr(),
         );
-        let elder_candidates = BTreeMap::from_iter([(node.name(), node.addr)]);
+        let elders = BTreeMap::from_iter([(node.name(), node.addr)]);
         let bootstrap_members = BTreeSet::from_iter([NodeState {
             name: node.peer().name(),
             addr: node.peer().addr(),
             state: MembershipState::Joined,
             previous_name: None,
         }]);
-        let session_id = DkgSessionId::new(prefix, elder_candidates, 0, bootstrap_members);
+        let session_id = DkgSessionId {
+            prefix,
+            elders,
+            generation: 0,
+            bootstrap_members,
+        };
 
         let cmds = voter.start(&node, session_id, section_pk).await?;
         assert_matches!(&cmds[..], &[Cmd::HandleDkgOutcome { .. }]);
@@ -538,6 +524,7 @@
         // Expect the session to successfully complete without timed transitions.
         // NOTE: `seed` is for seeding the rng that randomizes the message order.
         #[test]
+        #[cfg(feature = "test-utils")]
         fn proptest_full_participation(nodes in arbitrary_elder_nodes(), seed in any::<u64>()) {
             if let Err(error) = proptest_full_participation_impl(nodes, seed) {
                 panic!("{}", error);
@@ -551,16 +538,16 @@
         let section_pk = bls::SecretKey::random().public_key();
         let mut messages = Vec::new();
 
-        let session_id = DkgSessionId::new(
-            Prefix::default(),
-            BTreeMap::from_iter(nodes.iter().map(|n| (n.name(), n.addr))),
-            0,
-            BTreeSet::from_iter(
+        let session_id = DkgSessionId {
+            prefix: Prefix::default(),
+            elders: BTreeMap::from_iter(nodes.iter().map(|n| (n.name(), n.addr))),
+            generation: 0,
+            bootstrap_members: BTreeSet::from_iter(
                 nodes
                     .iter()
                     .map(|n| NodeState::joined(n.name(), n.addr, None)),
             ),
-        );
+        };
 
         let mut actors: HashMap<_, _> = nodes
             .into_iter()
@@ -673,11 +660,13 @@
         }
     }
 
+    #[cfg(feature = "test-utils")]
     fn arbitrary_elder_nodes() -> impl Strategy<Value = Vec<NodeInfo>> {
         arbitrary_unique_nodes(2..=elder_count())
     }
 
     // Generate Vec<Node> where no two nodes have the same name.
+    #[cfg(feature = "test-utils")]
     pub(crate) fn arbitrary_unique_nodes(
         count: impl Into<SizeRange>,
     ) -> impl Strategy<Value = Vec<NodeInfo>> {
