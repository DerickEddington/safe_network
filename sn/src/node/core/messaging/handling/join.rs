--- conflicted
+++ resolved
@@ -7,25 +7,14 @@
 // permissions and limitations relating to use of the SAFE Network Software.
 
 use crate::elder_count;
-<<<<<<< HEAD
-use crate::messaging::system::{
-    JoinAsRelocatedRequest, JoinAsRelocatedResponse, JoinRejectionReason, JoinRequest,
-    JoinResponse, MembershipState, NodeState, SystemMsg,
-};
 use crate::node::{
     api::cmds::Cmd,
     core::{relocation::RelocateDetailsUtils, Node},
-    Result, SectionAuthUtils, FIRST_SECTION_MAX_AGE, MIN_ADULT_AGE,
-=======
-use crate::node::{
-    api::cmds::Cmd,
-    core::{relocation::RelocateDetailsUtils, Node},
-    Error, Result,
+    Result,
 };
 use sn_interface::messaging::system::{
     JoinAsRelocatedRequest, JoinAsRelocatedResponse, JoinRejectionReason, JoinRequest,
-    JoinResponse, MembershipState, SystemMsg,
->>>>>>> a6dd3dfc
+    JoinResponse, MembershipState, NodeState, SystemMsg,
 };
 use sn_interface::network_knowledge::{SectionAuthUtils, FIRST_SECTION_MAX_AGE, MIN_ADULT_AGE};
 use sn_interface::types::{log_markers::LogMarker, Peer};
