--- conflicted
+++ resolved
@@ -30,29 +30,11 @@
 use sn_interface::messaging::{
     data::{ServiceMsg, StorageLevel},
     signature_aggregator::Error as AggregatorError,
-<<<<<<< HEAD
-    system::{JoinResponse, NodeCmd, NodeEvent, NodeQuery, SystemMsg},
-    AuthorityProof, DstLocation, MsgId, MsgType, NodeMsgAuthority, SectionAuth, WireMsg,
-};
-use crate::node::core::DkgSessionInfo;
-use crate::node::{
-    api::cmds::Cmd,
-    core::{Node, DATA_QUERY_LIMIT},
-    messages::{NodeMsgAuthorityUtils, WireMsgUtils},
-    network_knowledge::NetworkKnowledge,
-    Error, Event, MessageReceived, Result, MIN_LEVEL_WHEN_FULL,
-};
-use crate::types::{log_markers::LogMarker, Peer, PublicKey};
-=======
-    system::{
-        JoinRequest, JoinResponse, NodeCmd, NodeEvent, NodeQuery, Proposal as ProposalMsg,
-        SectionAuth as SystemSectionAuth, SystemMsg,
-    },
+    system::{JoinResponse, NodeCmd, NodeEvent, NodeQuery, Proposal as ProposalMsg, SystemMsg},
     AuthorityProof, DstLocation, MsgId, MsgType, NodeMsgAuthority, SectionAuth, WireMsg,
 };
 use sn_interface::network_knowledge::NetworkKnowledge;
 use sn_interface::types::{log_markers::LogMarker, Peer, PublicKey};
->>>>>>> a6dd3dfc
 
 use bls::PublicKey as BlsPublicKey;
 use bytes::Bytes;
