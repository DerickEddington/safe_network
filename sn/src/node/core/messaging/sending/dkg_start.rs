--- conflicted
+++ resolved
@@ -6,20 +6,12 @@
 // KIND, either express or implied. Please review the Licences for the specific language governing
 // permissions and limitations relating to use of the SAFE Network Software.
 
-use crate::node::{
-    api::cmds::Cmd, core::Node, dkg::DkgSessionIdUtils, messages::WireMsgUtils, Result,
-};
+use crate::node::{api::cmds::Cmd, core::Node, messages::WireMsgUtils, Result};
 use sn_interface::messaging::{
     system::{DkgSessionId, SystemMsg},
     DstLocation, WireMsg,
 };
-<<<<<<< HEAD
-use crate::node::{api::cmds::Cmd, core::Node, messages::WireMsgUtils, Result};
-use crate::types::Peer;
-=======
-use sn_interface::network_knowledge::ElderCandidates;
 use sn_interface::types::Peer;
->>>>>>> a6dd3dfc
 
 use xor_name::XorName;
 
