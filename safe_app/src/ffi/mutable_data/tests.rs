// Copyright 2016 MaidSafe.net limited.
//
// This SAFE Network Software is licensed to you under (1) the MaidSafe.net Commercial License,
// version 1.0 or later, or (2) The General Public License (GPL), version 3, depending on which
// licence you accepted on initial access to the Software (the "Licences").
//
// By contributing code to the SAFE Network Software, or to this project generally, you agree to be
// bound by the terms of the MaidSafe Contributor Agreement.  This, along with the Licenses can be
// found in the root directory of this project at LICENSE, COPYING and CONTRIBUTOR.
//
// Unless required by applicable law or agreed to in writing, the SAFE Network Software distributed
// under the GPL Licence is distributed on an "AS IS" BASIS, WITHOUT WARRANTIES OR CONDITIONS OF ANY
// KIND, either express or implied.
//
// Please review the Licences for the specific language governing permissions and limitations
// relating to use of the SAFE Network Software.

use errors::{ERR_ACCESS_DENIED, ERR_INVALID_SUCCESSOR, ERR_NO_SUCH_ENTRY, ERR_NO_SUCH_KEY};
use ffi::crypto::*;
use ffi::mdata_info::*;
use ffi::mutable_data::*;
use ffi::mutable_data::entries::*;
use ffi::mutable_data::entry_actions::*;
use ffi::mutable_data::permissions::*;
<<<<<<< HEAD
use ffi_utils::test_utils::{call_0, call_1, call_vec_u8, send_via_user_data, sender_as_user_data};
use rust_sodium::crypto::sign;
use safe_core::MDataInfo;
=======
use ffi_utils::{FfiResult, vec_clone_from_raw_parts};
use ffi_utils::test_utils::{call_0, call_1, call_vec, call_vec_u8, send_via_user_data,
                            sender_as_user_data};
use object_cache::MDataPermissionsHandle;
use permissions;
use routing::{Action, PermissionSet};
use rust_sodium::crypto::sign;
use safe_core::ffi::ipc::req::PermissionSet as FfiPermissionSet;
use safe_core::ipc::req::{permission_set_clone_from_repr_c, permission_set_into_repr_c};
>>>>>>> e758a3b1
use std::mem;
use std::sync::mpsc;
use test_utils::create_app;

// Test changing the owner of mutable data.
// TODO: fix and complete this test
#[ignore]
#[test]
fn test_change_owner() {
    let app = create_app();

    let (random_key, _) = sign::gen_keypair();

    let random_key_h =
        unsafe { unwrap!(call_1(|ud, cb| sign_key_new(&app, &random_key.0, ud, cb))) };

    // Try to create an empty public MD
    let md_info1: MDataInfo =
        unsafe { unwrap!(call_1(|ud, cb| mdata_info_random_public(10000, ud, cb))) };
    let md_info1 = md_info1.into_repr_c();

    let result = unsafe {
        // Try changing the owner - should fail due to access denied
        call_0(|ud, cb| {
            mdata_change_owner(&app, &md_info1, random_key_h, 1, ud, cb)
        })
    };

    match result {
        Err(ERR_ACCESS_DENIED) => (),
        Err(e) => panic!("{}", e),
        _ => panic!("Changed permissions without permission"),
    };

    // Try to create a new empty public MD
    let md_info2: MDataInfo =
        unsafe { unwrap!(call_1(|ud, cb| mdata_info_random_public(10000, ud, cb))) };
    let md_info2 = md_info2.into_repr_c();

    let result = unsafe {
        // Try changing the owner - should fail due to invalid successor
        call_0(|ud, cb| {
            mdata_change_owner(&app, &md_info2, random_key_h, 0, ud, cb)
        })
    };

    match result {
        Err(ERR_INVALID_SUCCESSOR) => (),
        Err(e) => panic!("{}", e),
        _ => panic!("Invalid version specified has succeeded"),
    };

    unsafe {
        // Try changing the owner - should succeed
        unwrap!(call_0(|ud, cb| {
            mdata_change_owner(&app, &md_info2, random_key_h, 2, ud, cb)
        }))
    }
}

// The usual test to insert, update, delete and list all permissions from the FFI point of view.
#[test]
fn permissions_crud_ffi() {
    let app = create_app();

    // Create a permissions set
    let perm_set = PermissionSet::new().allow(Action::Insert).allow(
        Action::ManagePermissions,
    );

    // Create permissions
    let perms_h: MDataPermissionsHandle =
        unsafe { unwrap!(call_1(|ud, cb| mdata_permissions_new(&app, ud, cb))) };

    {
        // Create permissions for anyone
        let len: usize = unsafe {
            unwrap!(call_0(|ud, cb| {
                mdata_permissions_insert(
                    &app,
                    perms_h,
                    USER_ANYONE,
                    permission_set_into_repr_c(perm_set),
                    ud,
                    cb,
                )
            }));
            unwrap!(call_1(
                |ud, cb| mdata_permissions_len(&app, perms_h, ud, cb),
            ))
        };
        assert_eq!(len, 1);

        let perm_set2 = unsafe {
            unwrap!(call_1(|ud, cb| {
                mdata_permissions_get(&app, perms_h, USER_ANYONE, ud, cb)
            }))
        };
        let perm_set2 = unwrap!(permission_set_clone_from_repr_c(&perm_set2));

        assert_eq!(Some(true), perm_set2.is_allowed(Action::Insert));
        assert_eq!(None, perm_set2.is_allowed(Action::Update));

        let result: Vec<permissions::UserPermissionSet> = unsafe {
            unwrap!(call_vec(
                |ud, cb| mdata_list_permission_sets(&app, perms_h, ud, cb),
            ))
        };

        assert_eq!(result.len(), 1);
        assert_eq!(result[0].user_h, USER_ANYONE);
        assert_eq!(result[0].perm_set, perm_set);
    }

    // Try to create an empty public MD
    let md_info_pub: MDataInfo =
        unsafe { unwrap!(call_1(|ud, cb| mdata_info_random_public(10000, ud, cb))) };
    let md_info_pub = md_info_pub.into_repr_c();

    unsafe {
        unwrap!(call_0(|ud, cb| {
            mdata_put(&app, &md_info_pub, perms_h, ENTRIES_EMPTY, ud, cb)
        }))
    };

    {
<<<<<<< HEAD
        let read_perm_set_h: MDataPermissionSetHandle = unsafe {
            unwrap!(call_1(|ud, cb| {
                mdata_list_user_permissions(&app, &md_info_pub, USER_ANYONE, ud, cb)
            }))
        };
        let permission_value: PermissionValue = unsafe {
=======
        let read_perm_set: FfiPermissionSet = unsafe {
>>>>>>> e758a3b1
            unwrap!(call_1(|ud, cb| {
                mdata_list_user_permissions(&app, &md_info_pub, USER_ANYONE, ud, cb)
            }))
        };
        let read_perm_set = unwrap!(permission_set_clone_from_repr_c(&read_perm_set));
        assert_eq!(Some(true), read_perm_set.is_allowed(Action::Insert));
        assert_eq!(
            Some(true),
            read_perm_set.is_allowed(Action::ManagePermissions)
        );
        assert_eq!(None, read_perm_set.is_allowed(Action::Update));

        // Create a new permissions set
        let perm_set_new = PermissionSet::new().allow(Action::ManagePermissions);

        let result = unsafe {
            // Should fail due to invalid version
            call_0(|ud, cb| {
                mdata_set_user_permissions(
                    &app,
                    &md_info_pub,
                    USER_ANYONE,
                    permission_set_into_repr_c(perm_set_new),
                    0,
                    ud,
                    cb,
                );
            })
        };

        match result {
            Err(ERR_INVALID_SUCCESSOR) => (),
            _ => panic!("Invalid version specified has succeeded"),
        };

        let result = unsafe {
            // Should succeed
            unwrap!(call_0(|ud, cb| {
                mdata_set_user_permissions(
                    &app,
                    &md_info_pub,
                    USER_ANYONE,
                    permission_set_into_repr_c(perm_set_new),
                    1,
                    ud,
                    cb,
                );
            }));

            // Delete the permission set - should succeed
            unwrap!(call_0(|ud, cb| {
                mdata_del_user_permissions(&app, &md_info_pub, USER_ANYONE, 2, ud, cb);
            }));

            // Try to change permissions - should fail
            call_0(|ud, cb| {
                mdata_set_user_permissions(
                    &app,
                    &md_info_pub,
                    USER_ANYONE,
                    permission_set_into_repr_c(perm_set_new),
                    3,
                    ud,
                    cb,
                );
            })
        };

        match result {
            Err(ERR_ACCESS_DENIED) => (),
            _ => panic!("Changed permissions without permission"),
        };

        let result: Result<FfiPermissionSet, i32> = unsafe {
            call_1(|ud, cb| {
                mdata_list_user_permissions(&app, &md_info_pub, USER_ANYONE, ud, cb)
            })
        };

        match result {
            Err(ERR_NO_SUCH_KEY) => (),
            _ => panic!("User permissions listed without key"),
        }
    }
}

//  The usual test to insert, update, delete and list all entry-keys/values from the FFI point of
//  view.
#[test]
fn entries_crud_ffi() {
    let app = create_app();

    const KEY: &[u8] = b"hello";
    const VALUE: &[u8] = b"world";

    // Create a permissions set
    let perm_set = PermissionSet::new().allow(Action::Insert);

    // Create permissions
    let perms_h: MDataPermissionsHandle =
        unsafe { unwrap!(call_1(|ud, cb| mdata_permissions_new(&app, ud, cb))) };

    unsafe {
        unwrap!(call_0(|ud, cb| {
            mdata_permissions_insert(
                &app,
                perms_h,
                USER_ANYONE,
                permission_set_into_repr_c(perm_set),
                ud,
                cb,
            )
        }))
    }

    // Try to create an empty public MD
    let md_info_pub: MDataInfo =
        unsafe { unwrap!(call_1(|ud, cb| mdata_info_random_public(10000, ud, cb))) };
    let md_info_pub = md_info_pub.into_repr_c();

    unsafe {
        unwrap!(call_0(|ud, cb| {
            mdata_put(&app, &md_info_pub, perms_h, ENTRIES_EMPTY, ud, cb)
        }))
    };

    // Try to create a MD instance using the same name & type tag - it should fail.
    let res = unsafe {
        call_0(|ud, cb| {
            mdata_put(&app, &md_info_pub, perms_h, ENTRIES_EMPTY, ud, cb)
        })
    };
    match res {
        Err(_) => (),
        x => panic!("Failed test: unexpected {:?}, expected error", x),
    }

    // Try to create a MD instance using the same name & a different type tag - it should pass.
    let xor_name = md_info_pub.name;
    let md_info_pub_2: MDataInfo = unsafe {
        unwrap!(call_1(
            |ud, cb| mdata_info_new_public(&xor_name, 10001, ud, cb),
        ))
    };
    let md_info_pub_2 = md_info_pub_2.into_repr_c();

    unsafe {
        unwrap!(call_0(|ud, cb| {
            mdata_put(&app, &md_info_pub_2, perms_h, ENTRIES_EMPTY, ud, cb)
        }))
    };

    // Try to add entries to a public MD
    let actions_h: MDataEntryActionsHandle =
        unsafe { unwrap!(call_1(|ud, cb| mdata_entry_actions_new(&app, ud, cb))) };

    unsafe {
        unwrap!(call_0(|ud, cb| {
            mdata_entry_actions_insert(
                &app,
                actions_h,
                KEY.as_ptr(),
                KEY.len(),
                VALUE.as_ptr(),
                VALUE.len(),
                ud,
                cb,
            )
        }))
    };

    unsafe {
        unwrap!(call_0(|ud, cb| {
            mdata_mutate_entries(&app, &md_info_pub, actions_h, ud, cb)
        }))
    }

    // Retrieve added entry
    {
        let (tx, rx) = mpsc::channel::<Result<Vec<u8>, i32>>();
        let ud = sender_as_user_data(&tx);

        unsafe {
            mdata_get_value(
                &app,
                &md_info_pub,
                KEY.as_ptr(),
                KEY.len(),
                ud,
                get_value_cb,
            )
        };

        let result = unwrap!(rx.recv());
        assert_eq!(&unwrap!(result), &VALUE, "got back invalid value");
    }

    // Check the version of a public MD
    let ver: u64 = unsafe {
        unwrap!(call_1(
            |ud, cb| mdata_get_version(&app, &md_info_pub, ud, cb),
        ))
    };
    assert_eq!(ver, 0);

    // Check that permissions on the public MD haven't changed
<<<<<<< HEAD
    {
        let read_perms_h: MDataPermissionsHandle = unsafe {
            unwrap!(call_1(
                |ud, cb| mdata_list_permissions(&app, &md_info_pub, ud, cb),
            ))
        };

        let perm_set_h = unsafe {
            unwrap!(call_1(|ud, cb| {
                mdata_permissions_get(&app, read_perms_h, USER_ANYONE, ud, cb)
            }))
        };

        let permission_value: PermissionValue = unsafe {
            unwrap!(call_1(|ud, cb| {
                mdata_permission_set_is_allowed(&app, perm_set_h, MDataAction::Insert, ud, cb)
            }))
        };
        assert_eq!(permission_value, PermissionValue::Allowed);
=======
    let read_perm_set: FfiPermissionSet = unsafe {
        unwrap!(call_1(|ud, cb| {
            mdata_list_user_permissions(&app, &md_info_pub, USER_ANYONE, ud, cb)
        }))
    };
    let read_perm_set = unwrap!(permission_set_clone_from_repr_c(&read_perm_set));
>>>>>>> e758a3b1

    assert_eq!(Some(true), read_perm_set.is_allowed(Action::Insert));
    assert_eq!(None, read_perm_set.is_allowed(Action::Update));

    // Try to create a private MD
    let md_info_priv: MDataInfo =
        unsafe { unwrap!(call_1(|ud, cb| mdata_info_random_private(10001, ud, cb))) };
    let md_info_priv = md_info_priv.into_repr_c();

    unsafe {
        unwrap!(call_0(|ud, cb| {
            mdata_put(&app, &md_info_priv, perms_h, ENTRIES_EMPTY, ud, cb)
        }))
    };

    // Check the version of a private MD
    let ver: u64 = unsafe {
        unwrap!(call_1(
            |ud, cb| mdata_get_version(&app, &md_info_priv, ud, cb),
        ))
    };
    assert_eq!(ver, 0);

    // Try to add entries to a private MD
    let key_enc = unsafe {
        unwrap!(call_vec_u8(|ud, cb| {
            mdata_info_encrypt_entry_key(&md_info_priv, KEY.as_ptr(), KEY.len(), ud, cb)
        }))
    };
    let value_enc = unsafe {
        unwrap!(call_vec_u8(|ud, cb| {
            mdata_info_encrypt_entry_value(&md_info_priv, VALUE.as_ptr(), VALUE.len(), ud, cb)
        }))
    };

    let actions_priv_h: MDataEntryActionsHandle =
        unsafe { unwrap!(call_1(|ud, cb| mdata_entry_actions_new(&app, ud, cb))) };

    unsafe {
        unwrap!(call_0(|ud, cb| {
            mdata_entry_actions_insert(
                &app,
                actions_priv_h,
                key_enc.as_ptr(),
                key_enc.len(),
                value_enc.as_ptr(),
                value_enc.len(),
                ud,
                cb,
            )
        }))
    };

    unsafe {
        unwrap!(call_0(|ud, cb| {
            mdata_mutate_entries(&app, &md_info_priv, actions_priv_h, ud, cb)
        }))
    }

    // Try to fetch the serialised size of MD
    {
        let size: u64 = unsafe {
            unwrap!(call_1(
                |ud, cb| mdata_serialised_size(&app, &md_info_priv, ud, cb),
            ))
        };
        assert!(size > 0);

        let size: u64 = unsafe {
            unwrap!(call_1(
                |ud, cb| mdata_serialised_size(&app, &md_info_pub, ud, cb),
            ))
        };
        assert!(size > 0);
    }

    // Retrieve added entry from private MD
    {
        let (tx, rx) = mpsc::channel::<Result<Vec<u8>, i32>>();
        let ud = sender_as_user_data(&tx);

        unsafe {
            mdata_get_value(
                &app,
                &md_info_priv,
                key_enc.as_ptr(),
                key_enc.len(),
                ud,
                get_value_cb,
            )
        };

        let result = unwrap!(rx.recv());
        let got_value_enc = unwrap!(result);
        assert_eq!(&got_value_enc, &value_enc, "got back invalid value");

        let decrypted = unsafe {
            unwrap!(call_vec_u8(|ud, cb| {
                mdata_info_decrypt(
                    &md_info_priv,
                    got_value_enc.as_ptr(),
                    got_value_enc.len(),
                    ud,
                    cb,
                )
            }))
        };
        assert_eq!(&decrypted, &VALUE, "decrypted invalid value");
    }

    // Check mdata_list_entries
    {
        let entries_list_h = unsafe {
            unwrap!(call_1(
                |ud, cb| mdata_list_entries(&app, &md_info_priv, ud, cb),
            ))
        };

        // Try with a fake entry key, expect error.
        let (tx, rx) = mpsc::channel::<Result<Vec<u8>, i32>>();
        let ud = sender_as_user_data(&tx);

        let fake_key = vec![0];
        unsafe {
            mdata_entries_get(
                &app,
                entries_list_h,
                fake_key.as_ptr(),
                fake_key.len(),
                ud,
                get_value_cb,
            )
        };

        let result = unwrap!(rx.recv());
        match result {
            Err(ERR_NO_SUCH_ENTRY) => (),
            _ => panic!("Got mdata entry with a fake entry key"),
        };

        // Try with the real encrypted entry key.
        let (tx, rx) = mpsc::channel::<Result<Vec<u8>, i32>>();
        let ud = sender_as_user_data(&tx);

        unsafe {
            mdata_entries_get(
                &app,
                entries_list_h,
                key_enc.as_ptr(),
                key_enc.len(),
                ud,
                get_value_cb,
            )
        };

        let result = unwrap!(rx.recv());
        let got_value_enc = unwrap!(result);
        assert_eq!(&got_value_enc, &value_enc, "got back invalid value");

        let decrypted = unsafe {
            unwrap!(call_vec_u8(|ud, cb| {
                mdata_info_decrypt(
                    &md_info_priv,
                    got_value_enc.as_ptr(),
                    got_value_enc.len(),
                    ud,
                    cb,
                )
            }))
        };
        assert_eq!(&decrypted, &VALUE, "decrypted invalid value");

        unsafe {
            unwrap!(call_0(
                |ud, cb| mdata_entries_free(&app, entries_list_h, ud, cb),
            ))
        }
    }

    // Check mdata_list_keys
    {
        let keys_list_h: MDataKeysHandle = unsafe {
            unwrap!(call_1(
                |ud, cb| mdata_list_keys(&app, &md_info_priv, ud, cb),
            ))
        };

        let result = unsafe {
            call_keys(|ud, iter_cb, done_cb| {
                mdata_keys_for_each(&app, keys_list_h, ud, iter_cb, done_cb)
            })
        };

        assert_eq!(result.len(), 1);
        let decrypted = unsafe {
            unwrap!(call_vec_u8(|ud, cb| {
                mdata_info_decrypt(&md_info_priv, result[0].as_ptr(), result[0].len(), ud, cb)
            }))
        };
        assert_eq!(&decrypted, &KEY, "decrypted invalid key");
    }

    // Check mdata_list_values
    {
        let vals_list_h: MDataValuesHandle = unsafe {
            unwrap!(call_1(
                |ud, cb| mdata_list_values(&app, &md_info_priv, ud, cb),
            ))
        };

        let result = unsafe {
            call_values(|ud, iter_cb, done_cb| {
                mdata_values_for_each(&app, vals_list_h, ud, iter_cb, done_cb)
            })
        };

        assert_eq!(result.len(), 1);
        let decrypted = unsafe {
            unwrap!(call_vec_u8(|ud, cb| {
                mdata_info_decrypt(&md_info_priv, result[0].as_ptr(), result[0].len(), ud, cb)
            }))
        };
        assert_eq!(&decrypted, &VALUE, "decrypted invalid value");
    }

    // Free everything.
    unsafe {
        unwrap!(call_0(
            |ud, cb| mdata_permissions_free(&app, perms_h, ud, cb),
        ));
    }

    extern "C" fn get_value_cb(
        user_data: *mut c_void,
        res: FfiResult,
        val: *const u8,
        len: usize,
        _version: u64,
    ) {
        unsafe {
            let result: Result<Vec<u8>, i32> = if res.error_code == 0 {
                Ok(vec_clone_from_raw_parts(val, len))
            } else {
                Err(res.error_code)
            };

            send_via_user_data(user_data, result);
        }
    }
}

// Helper function to call FFI function that iterates over mdata entry keys.
unsafe fn call_keys<F>(f: F) -> Vec<Vec<u8>>
where
    F: FnOnce(*mut c_void,
           extern "C" fn(*mut c_void, *const u8, usize),
           extern "C" fn(*mut c_void, FfiResult)),
{
    let mut context = KeyValueEntriesContext::new();
    f(
        context.user_data(),
        KeyValueEntriesContext::keys_cb,
        KeyValueEntriesContext::done_cb,
    );
    context.take_result()
}

// Helper function to call FFI function that iterates over mdata entry values.
unsafe fn call_values<F>(f: F) -> Vec<Vec<u8>>
where
    F: FnOnce(*mut c_void,
           extern "C" fn(*mut c_void, *const u8, usize, u64),
           extern "C" fn(*mut c_void, FfiResult)),
{
    let mut context = KeyValueEntriesContext::new();
    f(
        context.user_data(),
        KeyValueEntriesContext::values_cb,
        KeyValueEntriesContext::done_cb,
    );
    context.take_result()
}

struct KeyValueEntriesContext {
    tx: mpsc::Sender<()>,
    rx: mpsc::Receiver<()>,
    items: Vec<Vec<u8>>,
}

impl KeyValueEntriesContext {
    fn new() -> Self {
        let (tx, rx) = mpsc::channel();
        KeyValueEntriesContext {
            tx,
            rx,
            items: Vec::new(),
        }
    }

    fn user_data(&mut self) -> *mut c_void {
        let ptr: *mut _ = self;
        ptr as *mut c_void
    }

    fn take_result(&mut self) -> Vec<Vec<u8>> {
        unwrap!(self.rx.recv());
        mem::replace(&mut self.items, Vec::new())
    }

    extern "C" fn values_cb(user_data: *mut c_void, val: *const u8, len: usize, _version: u64) {
        unsafe {
            let data = vec_clone_from_raw_parts(val, len);

            let context = user_data as *mut Self;
            (*context).items.push(data);
        }
    }

    extern "C" fn keys_cb(user_data: *mut c_void, val: *const u8, len: usize) {
        unsafe {
            let data = vec_clone_from_raw_parts(val, len);

            let context = user_data as *mut Self;
            (*context).items.push(data);
        }
    }

    extern "C" fn done_cb(user_data: *mut c_void, _res: FfiResult) {
        unsafe {
            let context = user_data as *const Self;
            unwrap!((*context).tx.send(()));
        }
    }
}<|MERGE_RESOLUTION|>--- conflicted
+++ resolved
@@ -22,11 +22,6 @@
 use ffi::mutable_data::entries::*;
 use ffi::mutable_data::entry_actions::*;
 use ffi::mutable_data::permissions::*;
-<<<<<<< HEAD
-use ffi_utils::test_utils::{call_0, call_1, call_vec_u8, send_via_user_data, sender_as_user_data};
-use rust_sodium::crypto::sign;
-use safe_core::MDataInfo;
-=======
 use ffi_utils::{FfiResult, vec_clone_from_raw_parts};
 use ffi_utils::test_utils::{call_0, call_1, call_vec, call_vec_u8, send_via_user_data,
                             sender_as_user_data};
@@ -36,7 +31,6 @@
 use rust_sodium::crypto::sign;
 use safe_core::ffi::ipc::req::PermissionSet as FfiPermissionSet;
 use safe_core::ipc::req::{permission_set_clone_from_repr_c, permission_set_into_repr_c};
->>>>>>> e758a3b1
 use std::mem;
 use std::sync::mpsc;
 use test_utils::create_app;
@@ -163,16 +157,7 @@
     };
 
     {
-<<<<<<< HEAD
-        let read_perm_set_h: MDataPermissionSetHandle = unsafe {
-            unwrap!(call_1(|ud, cb| {
-                mdata_list_user_permissions(&app, &md_info_pub, USER_ANYONE, ud, cb)
-            }))
-        };
-        let permission_value: PermissionValue = unsafe {
-=======
         let read_perm_set: FfiPermissionSet = unsafe {
->>>>>>> e758a3b1
             unwrap!(call_1(|ud, cb| {
                 mdata_list_user_permissions(&app, &md_info_pub, USER_ANYONE, ud, cb)
             }))
@@ -379,34 +364,12 @@
     assert_eq!(ver, 0);
 
     // Check that permissions on the public MD haven't changed
-<<<<<<< HEAD
-    {
-        let read_perms_h: MDataPermissionsHandle = unsafe {
-            unwrap!(call_1(
-                |ud, cb| mdata_list_permissions(&app, &md_info_pub, ud, cb),
-            ))
-        };
-
-        let perm_set_h = unsafe {
-            unwrap!(call_1(|ud, cb| {
-                mdata_permissions_get(&app, read_perms_h, USER_ANYONE, ud, cb)
-            }))
-        };
-
-        let permission_value: PermissionValue = unsafe {
-            unwrap!(call_1(|ud, cb| {
-                mdata_permission_set_is_allowed(&app, perm_set_h, MDataAction::Insert, ud, cb)
-            }))
-        };
-        assert_eq!(permission_value, PermissionValue::Allowed);
-=======
     let read_perm_set: FfiPermissionSet = unsafe {
         unwrap!(call_1(|ud, cb| {
             mdata_list_user_permissions(&app, &md_info_pub, USER_ANYONE, ud, cb)
         }))
     };
     let read_perm_set = unwrap!(permission_set_clone_from_repr_c(&read_perm_set));
->>>>>>> e758a3b1
 
     assert_eq!(Some(true), read_perm_set.is_allowed(Action::Insert));
     assert_eq!(None, read_perm_set.is_allowed(Action::Update));
