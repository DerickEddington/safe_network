// Copyright 2016 MaidSafe.net limited.
//
// This SAFE Network Software is licensed to you under (1) the MaidSafe.net Commercial License,
// version 1.0 or later, or (2) The General Public License (GPL), version 3, depending on which
// licence you accepted on initial access to the Software (the "Licences").
//
// By contributing code to the SAFE Network Software, or to this project generally, you agree to be
// bound by the terms of the MaidSafe Contributor Agreement, version 1.1.  This, along with the
// Licenses can be found in the root directory of this project at LICENSE, COPYING and CONTRIBUTOR.
//
// Unless required by applicable law or agreed to in writing, the SAFE Network Software distributed
// under the GPL Licence is distributed on an "AS IS" BASIS, WITHOUT WARRANTIES OR CONDITIONS OF ANY
// KIND, either express or implied.
//
// Please review the Licences for the specific language governing permissions and limitations
// relating to use of the SAFE Network Software.

use messages::{DirectMessage, MessageContent, Request, Response, RoutingMessage, UserMessage};

/// The number of messages after which the message statistics should be printed.
const MSG_LOG_COUNT: usize = 1000;

/// A collection of counters to gather Routing statistics.
#[derive(Default)]
pub struct Stats {
    // TODO: Make these private and move the logic here.
    pub cur_routing_table_size: usize,
    pub cur_client_num: usize,
    pub cumulative_client_num: usize,
    pub tunnel_client_pairs: usize,
    pub tunnel_connections: usize,

    /// Messages sent by us on different routes.
    routes: Vec<usize>,
    /// Messages we sent unsuccessfully: unacknowledged on all routes.
    unacked_msgs: usize,

    msg_direct_node_identify: usize,
    msg_direct_sig: usize,
<<<<<<< HEAD
    msg_direct_resource_proof: usize,
    msg_direct_resource_proof_rsp: usize,
=======
    msg_direct_sls: usize,
>>>>>>> 9edebfe4

    msg_get: usize,
    msg_put: usize,
    msg_post: usize,
    msg_delete: usize,
    msg_append: usize,
    msg_get_account_info: usize,
    msg_get_node_name: usize,
    msg_expect_close_node: usize,
    msg_refresh: usize,
    msg_connection_info_req: usize,
    msg_connection_info_rsp: usize,
    msg_get_success: usize,
    msg_get_failure: usize,
    msg_put_success: usize,
    msg_put_failure: usize,
    msg_post_success: usize,
    msg_post_failure: usize,
    msg_delete_success: usize,
    msg_delete_failure: usize,
    msg_append_success: usize,
    msg_append_failure: usize,
    msg_get_account_info_success: usize,
    msg_get_account_info_failure: usize,
    msg_section_update: usize,
    msg_group_split: usize,
    msg_own_group_merge: usize,
    msg_other_group_merge: usize,
    msg_get_node_name_rsp: usize,
    msg_candidate_approval: usize,
    msg_node_approval: usize,
    msg_approval_confirmation: usize,
    msg_ack: usize,

    msg_other: usize,

    msg_total: usize,
    msg_total_bytes: u64,
}

impl Stats {
    // Create a new instance, with the given number of routes
    pub fn new() -> Self {
        Default::default()
    }

    pub fn count_unacked(&mut self) {
        self.unacked_msgs += 1;
    }

    pub fn count_route(&mut self, route: u8) {
        let route = route as usize;
        if route >= self.routes.len() {
            self.routes.resize(route + 1, 0);
        }
        self.routes[route] += 1;
    }

    /// Increments the counter for the given request.
    pub fn count_user_message(&mut self, msg: &UserMessage) {
        match *msg {
            UserMessage::Request(ref request) => {
                match *request {
                    Request::Refresh(..) => self.msg_refresh += 1,
                    Request::Get(..) => self.msg_get += 1,
                    Request::Put(..) => self.msg_put += 1,
                    Request::Post(..) => self.msg_post += 1,
                    Request::Delete(..) => self.msg_delete += 1,
                    Request::Append(..) => self.msg_append += 1,
                    Request::GetAccountInfo(..) => self.msg_get_account_info += 1,
                }
            }
            UserMessage::Response(ref response) => {
                match *response {
                    Response::GetSuccess(..) => self.msg_get_success += 1,
                    Response::GetFailure { .. } => self.msg_get_failure += 1,
                    Response::PutSuccess(..) => self.msg_put_success += 1,
                    Response::PutFailure { .. } => self.msg_put_failure += 1,
                    Response::PostSuccess(..) => self.msg_post_success += 1,
                    Response::PostFailure { .. } => self.msg_post_failure += 1,
                    Response::DeleteSuccess(..) => self.msg_delete_success += 1,
                    Response::DeleteFailure { .. } => self.msg_delete_failure += 1,
                    Response::AppendSuccess(..) => self.msg_append_success += 1,
                    Response::AppendFailure { .. } => self.msg_append_failure += 1,
                    Response::GetAccountInfoSuccess { .. } => {
                        self.msg_get_account_info_success += 1
                    }
                    Response::GetAccountInfoFailure { .. } => {
                        self.msg_get_account_info_failure += 1
                    }
                }
            }
        }
        self.increment_msg_total();
    }

    /// Increments the counter for the given routing message type.
    pub fn count_routing_message(&mut self, msg: &RoutingMessage) {
        match msg.content {
            MessageContent::GetNodeName { .. } => self.msg_get_node_name += 1,
            MessageContent::ExpectCloseNode { .. } => self.msg_expect_close_node += 1,
            MessageContent::ConnectionInfoRequest { .. } => self.msg_connection_info_req += 1,
            MessageContent::ConnectionInfoResponse { .. } => self.msg_connection_info_rsp += 1,
            MessageContent::SectionUpdate { .. } => self.msg_section_update += 1,
            MessageContent::GroupSplit(..) => self.msg_group_split += 1,
            MessageContent::OwnGroupMerge { .. } => self.msg_own_group_merge += 1,
            MessageContent::OtherGroupMerge { .. } => self.msg_other_group_merge += 1,
            MessageContent::GetNodeNameResponse { .. } => self.msg_get_node_name_rsp += 1,
            MessageContent::Ack(..) => self.msg_ack += 1,
            MessageContent::CandidateApproval(_) => self.msg_candidate_approval += 1,
            MessageContent::NodeApproval { .. } => self.msg_node_approval += 1,
            MessageContent::ApprovalConfirmation { .. } => self.msg_approval_confirmation += 1,
            MessageContent::UserMessagePart { .. } => return, // Counted as request/response.
        }
        self.increment_msg_total();
    }

    /// Increments the counter for the given direct message type.
    pub fn count_direct_message(&mut self, msg: &DirectMessage) {
        use messages::DirectMessage::*;
        match *msg {
<<<<<<< HEAD
            DirectMessage::NodeIdentify { .. } => self.msg_direct_node_identify += 1,
            DirectMessage::MessageSignature(..) => self.msg_direct_sig += 1,
            DirectMessage::ResourceProof { .. } => self.msg_direct_resource_proof += 1,
            DirectMessage::ResourceProofResponse { .. } => self.msg_direct_resource_proof_rsp += 1,
            _ => self.msg_other += 1,
=======
            NodeIdentify { .. } => self.msg_direct_node_identify += 1,
            MessageSignature(..) => self.msg_direct_sig += 1,
            SectionListSignature(..) => self.msg_direct_sls += 1,
            BootstrapIdentify { .. } |
            BootstrapDeny |
            ClientIdentify { .. } |
            TunnelRequest(_) |
            TunnelSuccess(_) |
            TunnelClosed(_) |
            TunnelDisconnect(_) => self.msg_other += 1,
>>>>>>> 9edebfe4
        }
        self.increment_msg_total();
    }

    pub fn count_bytes(&mut self, len: usize) {
        self.msg_total_bytes += len as u64;
    }

    /// Increments the total message count, and if the count is divisible by
    /// `MSG_LOG_COUNT` logs a message with the counts.
    fn increment_msg_total(&mut self) {
        self.msg_total += 1;
        if self.msg_total % MSG_LOG_COUNT == 0 {
            info!(target: "routing_stats",
                  "Stats - Sent {} messages in total, comprising {} bytes, {} uncategorised, \
                  routes/failed: {:?}/{}",
                  self.msg_total,
                  self.msg_total_bytes,
                  self.msg_other,
                  self.routes,
                  self.unacked_msgs);
            info!(target: "routing_stats",
<<<<<<< HEAD
                  "Stats - Direct - NodeIdentify: {}, MessageSignature: {}, ResourceProof: {}/{}",
                  self.msg_direct_node_identify,
                  self.msg_direct_sig,
                  self.msg_direct_resource_proof,
                  self.msg_direct_resource_proof_rsp);
=======
                  "Stats - Direct - NodeIdentify: {}, MessageSignature: {}, \
                  SectionListSignature: {}",
                  self.msg_direct_node_identify,
                  self.msg_direct_sig,
                  self.msg_direct_sls);
>>>>>>> 9edebfe4
            info!(target: "routing_stats",
                  "Stats - Hops (Request/Response) - GetNodeName: {}/{}, ExpectCloseNode: {}, \
                   SectionUpdate: {}, GroupSplit: {}, OwnGroupMerge: {}, OtherGroupMerge: {}, \
                   ConnectionInfo: {}/{}, CandidateApproval: {}, NodeApproval: {}, \
                   ApprovalConfirmation: {}, Ack: {}",
                  self.msg_get_node_name,
                  self.msg_get_node_name_rsp,
                  self.msg_expect_close_node,
                  self.msg_section_update,
                  self.msg_group_split,
                  self.msg_own_group_merge,
                  self.msg_other_group_merge,
                  self.msg_connection_info_req,
                  self.msg_connection_info_rsp,
                  self.msg_candidate_approval,
                  self.msg_node_approval,
                  self.msg_approval_confirmation,
                  self.msg_ack);
            info!(target: "routing_stats",
                  "Stats - User (Request/Success/Failure) - Get: {}/{}/{}, Put: {}/{}/{}, \
                   Post: {}/{}/{}, Delete: {}/{}/{}, Append: {}/{}/{}, GetAccountInfo: {}/{}/{}, \
                   Refresh: {}",
                  self.msg_get,
                  self.msg_get_success,
                  self.msg_get_failure,
                  self.msg_put,
                  self.msg_put_success,
                  self.msg_put_failure,
                  self.msg_post,
                  self.msg_post_success,
                  self.msg_post_failure,
                  self.msg_delete,
                  self.msg_delete_success,
                  self.msg_delete_failure,
                  self.msg_append,
                  self.msg_append_success,
                  self.msg_append_failure,
                  self.msg_get_account_info,
                  self.msg_get_account_info_success,
                  self.msg_get_account_info_failure,
                  self.msg_refresh);
        }
    }
}<|MERGE_RESOLUTION|>--- conflicted
+++ resolved
@@ -37,12 +37,9 @@
 
     msg_direct_node_identify: usize,
     msg_direct_sig: usize,
-<<<<<<< HEAD
     msg_direct_resource_proof: usize,
     msg_direct_resource_proof_rsp: usize,
-=======
     msg_direct_sls: usize,
->>>>>>> 9edebfe4
 
     msg_get: usize,
     msg_put: usize,
@@ -164,16 +161,11 @@
     pub fn count_direct_message(&mut self, msg: &DirectMessage) {
         use messages::DirectMessage::*;
         match *msg {
-<<<<<<< HEAD
-            DirectMessage::NodeIdentify { .. } => self.msg_direct_node_identify += 1,
-            DirectMessage::MessageSignature(..) => self.msg_direct_sig += 1,
-            DirectMessage::ResourceProof { .. } => self.msg_direct_resource_proof += 1,
-            DirectMessage::ResourceProofResponse { .. } => self.msg_direct_resource_proof_rsp += 1,
-            _ => self.msg_other += 1,
-=======
             NodeIdentify { .. } => self.msg_direct_node_identify += 1,
             MessageSignature(..) => self.msg_direct_sig += 1,
             SectionListSignature(..) => self.msg_direct_sls += 1,
+            ResourceProof { .. } => self.msg_direct_resource_proof += 1,
+            ResourceProofResponse { .. } => self.msg_direct_resource_proof_rsp += 1,
             BootstrapIdentify { .. } |
             BootstrapDeny |
             ClientIdentify { .. } |
@@ -181,7 +173,6 @@
             TunnelSuccess(_) |
             TunnelClosed(_) |
             TunnelDisconnect(_) => self.msg_other += 1,
->>>>>>> 9edebfe4
         }
         self.increment_msg_total();
     }
@@ -204,19 +195,13 @@
                   self.routes,
                   self.unacked_msgs);
             info!(target: "routing_stats",
-<<<<<<< HEAD
-                  "Stats - Direct - NodeIdentify: {}, MessageSignature: {}, ResourceProof: {}/{}",
+                  "Stats - Direct - NodeIdentify: {}, MessageSignature: {}, ResourceProof: {}/{}, \
+                  SectionListSignature: {}",
                   self.msg_direct_node_identify,
                   self.msg_direct_sig,
                   self.msg_direct_resource_proof,
-                  self.msg_direct_resource_proof_rsp);
-=======
-                  "Stats - Direct - NodeIdentify: {}, MessageSignature: {}, \
-                  SectionListSignature: {}",
-                  self.msg_direct_node_identify,
-                  self.msg_direct_sig,
+                  self.msg_direct_resource_proof_rsp,
                   self.msg_direct_sls);
->>>>>>> 9edebfe4
             info!(target: "routing_stats",
                   "Stats - Hops (Request/Response) - GetNodeName: {}/{}, ExpectCloseNode: {}, \
                    SectionUpdate: {}, GroupSplit: {}, OwnGroupMerge: {}, OtherGroupMerge: {}, \
