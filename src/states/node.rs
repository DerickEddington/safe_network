// Copyright 2015 MaidSafe.net limited.
//
// This SAFE Network Software is licensed to you under (1) the MaidSafe.net Commercial License,
// version 1.0 or later, or (2) The General Public License (GPL), version 3, depending on which
// licence you accepted on initial access to the Software (the "Licences").
//
// By contributing code to the SAFE Network Software, or to this project generally, you agree to be
// bound by the terms of the MaidSafe Contributor Agreement, version 1.1.  This, along with the
// Licenses can be found in the root directory of this project at LICENSE, COPYING and CONTRIBUTOR.
//
// Unless required by applicable law or agreed to in writing, the SAFE Network Software distributed
// under the GPL Licence is distributed on an "AS IS" BASIS, WITHOUT WARRANTIES OR CONDITIONS OF ANY
// KIND, either express or implied.
//
// Please review the Licences for the specific language governing permissions and limitations
// relating to use of the SAFE Network Software.

use ack_manager::{Ack, AckManager};
use action::Action;
use cache::Cache;
use crust::{ConnectionInfoResult, CrustError, PeerId, PrivConnectionInfo, PubConnectionInfo,
            Service};
use crust::Event as CrustEvent;
use error::{InterfaceError, RoutingError};
use event::Event;
use id::{FullId, PublicId};
use itertools::Itertools;
use log::LogLevel;
use maidsafe_utilities::serialisation;
use messages::{ConnectionInfo, DEFAULT_PRIORITY, DirectMessage, GroupList, HopMessage, Message,
               MessageContent, RoutingMessage, SignedMessage, UserMessage, UserMessageCache};
use peer_manager::{ConnectionInfoPreparedResult, ConnectionInfoReceivedResult, PeerManager,
                   PeerState};
use routing_message_filter::{FilteringResult, RoutingMessageFilter};
use routing_table::{OtherMergeDetails, OwnMergeDetails, OwnMergeState, Prefix, RemovalDetails,
                    Xorable};
use routing_table::Authority;
use routing_table::Error as RoutingTableError;
#[cfg(feature = "use-mock-crust")]
use routing_table::RoutingTable;
use rust_sodium::crypto::{box_, sign};
use rust_sodium::crypto::hash::sha256;
use signature_accumulator::SignatureAccumulator;
use state_machine::Transition;
use stats::Stats;
use std::{fmt, iter};
use std::collections::{BTreeSet, HashSet, VecDeque};
use std::fmt::{Debug, Formatter};
use std::sync::mpsc::Sender;
use std::time::Duration;
use super::common::{Base, Bootstrapped, USER_MSG_CACHE_EXPIRY_DURATION_SECS};
use timer::Timer;
use tunnels::Tunnels;
use types::MessageId;
use utils;
use xor_name::XorName;

/// Time (in seconds) after which a `Tick` event is sent.
const TICK_TIMEOUT_SECS: u64 = 60;
/// Time (in seconds) after which a `GetNodeName` request is resent.
const GET_NODE_NAME_TIMEOUT_SECS: u64 = 60;
/// in bits
const RESOURCE_PROOF_DIFFICULTY: u32 = 10;

// in Bytes
fn resource_proof_target_size(group_len: usize) -> u32 {
    (40 / group_len as u32) * 100 * 1024 / 2
}

pub struct Node {
    ack_mgr: AckManager,
    cacheable_user_msg_cache: UserMessageCache,
    crust_service: Service,
    event_sender: Sender<Event>,
    full_id: FullId,
    get_node_name_timer_token: Option<u64>,
    is_first_node: bool,
    /// The queue of routing messages addressed to us. These do not themselves need
    /// forwarding, although they may wrap a message which needs forwarding.
    msg_queue: VecDeque<RoutingMessage>,
    peer_mgr: PeerManager,
    response_cache: Box<Cache>,
    routing_msg_filter: RoutingMessageFilter,
    sig_accumulator: SignatureAccumulator,
    stats: Stats,
    tick_timer_token: u64,
    timer: Timer,
    tunnels: Tunnels,
    user_msg_cache: UserMessageCache,
    // Value which can be set in mock-crust tests to be used as the calculated name for the next
    // relocation request received by this node.
    next_node_name: Option<XorName>,
}

impl Node {
    pub fn first(cache: Box<Cache>,
                 crust_service: Service,
                 event_sender: Sender<Event>,
                 mut full_id: FullId,
                 min_group_size: usize,
                 timer: Timer)
                 -> Option<Self> {
        let name = XorName(sha256::hash(&full_id.public_id().name().0).0);
        full_id.public_id_mut().set_name(name);

        Self::new(cache,
                  crust_service,
                  event_sender,
                  true,
                  full_id,
                  min_group_size,
                  Stats::new(),
                  timer)
    }

    #[cfg_attr(feature = "clippy", allow(too_many_arguments))]
    pub fn from_bootstrapping(cache: Box<Cache>,
                              crust_service: Service,
                              event_sender: Sender<Event>,
                              full_id: FullId,
                              min_group_size: usize,
                              proxy_peer_id: PeerId,
                              proxy_public_id: PublicId,
                              stats: Stats,
                              timer: Timer)
                              -> Option<Self> {
        let mut node = Self::new(cache,
                                 crust_service,
                                 event_sender,
                                 false,
                                 full_id,
                                 min_group_size,
                                 stats,
                                 timer);

        if let Some(ref mut node) = node {
            let _ = node.peer_mgr.set_proxy(proxy_peer_id, proxy_public_id);
        }

        node
    }

    #[cfg_attr(feature = "clippy", allow(too_many_arguments))]
    fn new(cache: Box<Cache>,
           crust_service: Service,
           event_sender: Sender<Event>,
           first_node: bool,
           full_id: FullId,
           min_group_size: usize,
           stats: Stats,
           mut timer: Timer)
           -> Option<Self> {
        let public_id = *full_id.public_id();
        let tick_period = Duration::from_secs(TICK_TIMEOUT_SECS);
        let tick_timer_token = timer.schedule(tick_period);
        let user_msg_cache_duration = Duration::from_secs(USER_MSG_CACHE_EXPIRY_DURATION_SECS);

        let mut node = Node {
            ack_mgr: AckManager::new(),
            cacheable_user_msg_cache:
                UserMessageCache::with_expiry_duration(user_msg_cache_duration),
            crust_service: crust_service,
            event_sender: event_sender.clone(),
            full_id: full_id,
            get_node_name_timer_token: None,
            is_first_node: first_node,
            msg_queue: VecDeque::new(),
            peer_mgr: PeerManager::new(min_group_size, public_id),
            response_cache: cache,
            routing_msg_filter: RoutingMessageFilter::new(),
            sig_accumulator: Default::default(),
            stats: stats,
            tick_timer_token: tick_timer_token,
            timer: timer,
            tunnels: Default::default(),
            user_msg_cache: UserMessageCache::with_expiry_duration(user_msg_cache_duration),
            next_node_name: None,
        };

        if node.start_listening() {
            debug!("{:?} - State changed to node.", node);
            Some(node)
        } else {
            node.send_event(Event::Terminate);
            None
        }
    }

    fn update_stats(&mut self) {
        let old_client_num = self.stats.cur_client_num;
        self.stats.cur_client_num = self.peer_mgr.client_num();
        if self.stats.cur_client_num != old_client_num {
            if self.stats.cur_client_num > old_client_num {
                self.stats.cumulative_client_num += self.stats.cur_client_num - old_client_num;
            }
            info!(target: "routing_stats", "{:?} - Connected clients: {}, cumulative: {}",
                  self,
                  self.stats.cur_client_num,
                  self.stats.cumulative_client_num);
        }
        if self.stats.tunnel_connections != self.tunnels.tunnel_count() ||
           self.stats.tunnel_client_pairs != self.tunnels.client_count() {
            self.stats.tunnel_connections = self.tunnels.tunnel_count();
            self.stats.tunnel_client_pairs = self.tunnels.client_count();
            info!(target: "routing_stats", "{:?} - Indirect connections: {}, tunneling for: {}",
                  self,
                  self.stats.tunnel_connections,
                  self.stats.tunnel_client_pairs);
        }

        if self.stats.cur_routing_table_size != self.peer_mgr.routing_table().len() {
            self.stats.cur_routing_table_size = self.peer_mgr.routing_table().len();

            const TABLE_LVL: LogLevel = LogLevel::Info;
            if log_enabled!(TABLE_LVL) {
                let status_str = format!("{:?} {:?} - Routing Table size: {:3}",
                                         self,
                                         self.crust_service.id(),
                                         self.stats.cur_routing_table_size);
                let sep_str = iter::repeat('-').take(status_str.len()).collect::<String>();
                log!(target: "routing_stats", TABLE_LVL, " -{}- ", sep_str);
                log!(target: "routing_stats", TABLE_LVL, "| {} |", status_str);
                log!(target: "routing_stats", TABLE_LVL, " -{}- ", sep_str);
            }
        }
    }

    pub fn handle_action(&mut self, action: Action) -> Transition {
        match action {
            Action::ClientSendRequest { result_tx, .. } => {
                let _ = result_tx.send(Err(InterfaceError::InvalidState));
            }
            Action::NodeSendMessage { src, dst, content, priority, result_tx } => {
                let result = match self.send_user_message(src, dst, content, priority) {
                    Err(RoutingError::Interface(err)) => Err(err),
                    Err(_) | Ok(_) => Ok(()),
                };

                let _ = result_tx.send(result);
            }
            Action::CloseGroup { name, count, result_tx } => {
                let _ = result_tx.send(self.peer_mgr
                    .routing_table()
                    .closest_names(&name, count)
                    .map(|names| names.into_iter().cloned().collect_vec()));
            }
            Action::Name { result_tx } => {
                let _ = result_tx.send(*self.name());
            }
            Action::Timeout(token) => {
                if !self.handle_timeout(token) {
                    return Transition::Terminate;
                }
            }
            Action::Terminate => {
                return Transition::Terminate;
            }
        }

        self.handle_routing_messages();
        self.update_stats();
        Transition::Stay
    }

    pub fn handle_crust_event(&mut self, crust_event: CrustEvent) -> Transition {
        match crust_event {
            CrustEvent::BootstrapAccept(peer_id) => self.handle_bootstrap_accept(peer_id),
            CrustEvent::BootstrapConnect(peer_id, _) => self.handle_bootstrap_connect(peer_id),
            CrustEvent::ConnectSuccess(peer_id) => self.handle_connect_success(peer_id),
            CrustEvent::ConnectFailure(peer_id) => self.handle_connect_failure(peer_id),
            CrustEvent::LostPeer(peer_id) => {
                if let Transition::Terminate = self.handle_lost_peer(peer_id) {
                    return Transition::Terminate;
                }
            }
            CrustEvent::NewMessage(peer_id, bytes) => {
                match self.handle_new_message(peer_id, bytes) {
                    Err(RoutingError::FilterCheckFailed) |
                    Ok(_) => (),
                    Err(err) => debug!("{:?} - {:?}", self, err),
                }
            }
            CrustEvent::ConnectionInfoPrepared(ConnectionInfoResult { result_token, result }) => {
                self.handle_connection_info_prepared(result_token, result)
            }
            CrustEvent::ListenerStarted(port) => {
                if let Transition::Terminate = self.handle_listener_started(port) {
                    return Transition::Terminate;
                }
            }
            CrustEvent::ListenerFailed => {
                error!("{:?} Failed to start listening.", self);
                self.send_event(Event::Terminate);
                return Transition::Terminate;
            }
            CrustEvent::WriteMsgSizeProhibitive(peer_id, msg) => {
                error!("{:?} Failed to send {}-byte message to {:?}. Message too large.",
                       self,
                       msg.len(),
                       peer_id);
            }
            _ => {
                debug!("{:?} - Unhandled crust event: {:?}", self, crust_event);
            }
        }

        self.handle_routing_messages();
        self.update_stats();
        Transition::Stay
    }

    fn handle_routing_messages(&mut self) {
        while let Some(routing_msg) = self.msg_queue.pop_front() {
            if self.in_authority(&routing_msg.dst) {
                if let Err(err) = self.dispatch_routing_message(routing_msg) {
                    warn!("{:?} Routing message dispatch failed: {:?}", self, err);
                }
            }
        }
    }

    fn handle_listener_started(&mut self, port: u16) -> Transition {
        trace!("{:?} Listener started on port {}.", self, port);
        self.crust_service.set_service_discovery_listen(true);

        if self.is_first_node {
            info!("{:?} - Started a new network as a seed node.", self);
            Transition::Stay
        } else if let Err(error) = self.relocate() {
            error!("{:?} Failed to start relocation: {:?}", self, error);
            self.send_event(Event::RestartRequired);
            Transition::Terminate
        } else {
            Transition::Stay
        }
    }

    fn handle_bootstrap_accept(&mut self, peer_id: PeerId) {
        trace!("{:?} Received BootstrapAccept from {:?}.", self, peer_id);
        // TODO: Keep track of that peer to make sure we receive a message from them.
    }

    fn handle_bootstrap_connect(&mut self, peer_id: PeerId) {
        self.disconnect_peer(&peer_id)
    }

    fn handle_connect_success(&mut self, peer_id: PeerId) {
        if peer_id == self.crust_service.id() {
            debug!("{:?} Received ConnectSuccess event with our Crust peer ID.",
                   self);
            return;
        }
        if !self.crust_service.is_peer_whitelisted(&peer_id) {
            debug!("{:?} Received ConnectSuccess, but {:?} is not whitelisted.",
                   self,
                   peer_id);
            self.disconnect_peer(&peer_id);
            return;
        }

        // Remove tunnel connection if we have one for this peer already
        if let Some(tunnel_id) = self.tunnels.remove_tunnel_for(&peer_id) {
            debug!("{:?} Removing unwanted tunnel for {:?}", self, peer_id);
            let message = DirectMessage::TunnelDisconnect(peer_id);
            let _ = self.send_direct_message(&tunnel_id, message);
        } else if let Some(pub_id) = self.peer_mgr.get_routing_peer(&peer_id) {
            warn!("{:?} Received ConnectSuccess from {:?}, but node {:?} is already in our \
                   routing table.",
                  self,
                  peer_id,
                  pub_id.name());
            return;
        }

        self.peer_mgr.connected_to(&peer_id);

        debug!("{:?} Received ConnectSuccess from {:?}. Sending NodeIdentify.",
               self,
               peer_id);
        if let Err(error) = self.send_node_identify(peer_id) {
            warn!("{:?} Failed to send NodeIdentify to {:?}: {:?}",
                  self,
                  peer_id,
                  error);
            self.disconnect_peer(&peer_id);
        }
    }

    fn handle_connect_failure(&mut self, peer_id: PeerId) {
        if peer_id == self.crust_service.id() {
            debug!("{:?} Received ConnectFailure event with our Crust peer ID.",
                   self);
            return;
        }

        if let Some(&pub_id) = self.peer_mgr.get_connecting_peer(&peer_id) {
            info!("{:?} Failed to connect to peer {:?} with pub_id {:?}.",
                  self,
                  peer_id,
                  pub_id);
            self.find_tunnel_for_peer(peer_id, &pub_id);
        }
    }

    fn find_tunnel_for_peer(&mut self, peer_id: PeerId, pub_id: &PublicId) {
        for (name, dst_peer_id) in self.peer_mgr.set_searching_for_tunnel(peer_id, *pub_id) {
            trace!("{:?} Asking {:?} to serve as a tunnel for {:?}.",
                   self,
                   name,
                   peer_id);
            let tunnel_request = DirectMessage::TunnelRequest(peer_id);
            let _ = self.send_direct_message(&dst_peer_id, tunnel_request);
        }
    }

    fn handle_new_message(&mut self, peer_id: PeerId, bytes: Vec<u8>) -> Result<(), RoutingError> {
        match serialisation::deserialise(&bytes) {
            Ok(Message::Hop(hop_msg)) => self.handle_hop_message(hop_msg, peer_id),
            Ok(Message::Direct(direct_msg)) => self.handle_direct_message(direct_msg, peer_id),
            Ok(Message::TunnelDirect { content, src, dst }) => {
                if dst == self.crust_service.id() &&
                   self.tunnels.tunnel_for(&src) == Some(&peer_id) {
                    self.handle_direct_message(content, src)
                } else if self.tunnels.has_clients(src, dst) {
                    self.send_or_drop(&dst, bytes, content.priority())
                } else if self.tunnels.accept_clients(src, dst) {
                    self.send_direct_message(&dst, DirectMessage::TunnelSuccess(src))?;
                    self.send_or_drop(&dst, bytes, content.priority())
                } else {
                    debug!("{:?} Invalid TunnelDirect message received via {:?}: {:?} -> {:?} {:?}",
                           self,
                           peer_id,
                           src,
                           dst,
                           content);
                    Err(RoutingError::InvalidDestination)
                }
            }
            Ok(Message::TunnelHop { content, src, dst }) => {
                if dst == self.crust_service.id() &&
                   self.tunnels.tunnel_for(&src) == Some(&peer_id) {
                    self.handle_hop_message(content, src)
                } else if self.tunnels.has_clients(src, dst) {
                    self.send_or_drop(&dst, bytes, content.content.priority())
                } else {
                    debug!("{:?} Invalid TunnelHop message received via {:?}: {:?} -> {:?} {:?}",
                           self,
                           peer_id,
                           src,
                           dst,
                           content);
                    Err(RoutingError::InvalidDestination)
                }
            }
            Err(error) => Err(RoutingError::SerialisationError(error)),
        }
    }

    fn handle_direct_message(&mut self,
                             direct_message: DirectMessage,
                             peer_id: PeerId)
                             -> Result<(), RoutingError> {
        use messages::DirectMessage::*;
        match direct_message {
            MessageSignature(digest, sig) => self.handle_message_signature(digest, sig, peer_id),
            ClientIdentify { ref serialised_public_id, ref signature, client_restriction } => {
                if let Ok(public_id) = verify_signed_public_id(serialised_public_id, signature) {
                    self.handle_client_identify(public_id, peer_id, client_restriction)
                } else {
                    warn!("{:?} Signature check failed in ClientIdentify - Dropping connection \
                           {:?}",
                          self,
                          peer_id);
                    self.disconnect_peer(&peer_id);
                    Ok(())
                }
            }
            NodeIdentify { ref serialised_public_id, ref signature } => {
                if let Ok(public_id) = verify_signed_public_id(serialised_public_id, signature) {
                    self.handle_node_identify(public_id, peer_id);
                } else {
                    warn!("{:?} Signature check failed in NodeIdentify - Dropping peer {:?}",
                          self,
                          peer_id);
                    self.disconnect_peer(&peer_id);
                }
                Ok(())
            }
            TunnelRequest(dst_id) => self.handle_tunnel_request(peer_id, dst_id),
            TunnelSuccess(dst_id) => self.handle_tunnel_success(peer_id, dst_id),
            TunnelClosed(dst_id) => self.handle_tunnel_closed(peer_id, dst_id),
            TunnelDisconnect(dst_id) => self.handle_tunnel_disconnect(peer_id, dst_id),
            ResourceProof { seed, target_size, difficulty } => {
                self.handle_resource_proof_request(peer_id, seed, target_size, difficulty)
            }
            ResourceProofResponse { proof, leading_zero_bytes } => {
                self.handle_resource_proof_response(peer_id, proof, leading_zero_bytes);
                Ok(())
            }
            NodeApproval { groups } => {
                self.handle_node_approval(groups);
                Ok(())
            }
            msg @ BootstrapIdentify { .. } |
            msg @ BootstrapDeny => {
                debug!("{:?} - Unhandled direct message: {:?}", self, msg);
                Ok(())
            }
        }
    }

    fn handle_message_signature(&mut self,
                                digest: sha256::Digest,
                                sig: sign::Signature,
                                peer_id: PeerId)
                                -> Result<(), RoutingError> {
        if let Some(&pub_id) = self.peer_mgr.get_routing_peer(&peer_id) {
            let min_group_size = self.min_group_size();
            if let Some((signed_msg, route)) =
                self.sig_accumulator
                    .add_signature(min_group_size, digest, sig, pub_id) {
                let hop = *self.name(); // we accumulated the message, so now we act as the last hop
                trace!("{:?} Message accumulated - handling: {:?}", self, signed_msg);
                return self.handle_signed_message(signed_msg, route, hop, &[]);
            }
        } else {
            warn!("{:?} Received message signature from unknown peer {:?}",
                  self,
                  peer_id);
        }
        Ok(())
    }

    fn hop_pub_ids(&self, hop_name: &XorName) -> Result<BTreeSet<PublicId>, RoutingError> {
        if let Some(group) = self.peer_mgr.routing_table().get_group(hop_name) {
            let mut group = group.clone();
            if self.peer_mgr.routing_table().our_group_prefix().matches(hop_name) {
                let _ = group.insert(*self.name());
            }
            Ok(self.peer_mgr.get_pub_ids(&group).into_iter().collect::<BTreeSet<_>>())
        } else {
            Err(RoutingError::RoutingTable(RoutingTableError::NoSuchPeer))
        }
    }

    fn handle_hop_message(&mut self,
                          hop_msg: HopMessage,
                          peer_id: PeerId)
                          -> Result<(), RoutingError> {
        let hop_name = if let Some(peer) = self.peer_mgr.get_connected_peer(&peer_id) {
            hop_msg.verify(peer.pub_id().signing_public_key())?;

            match *peer.state() {
                PeerState::Client => {
                    self.check_valid_client_message(hop_msg.content.routing_message())?;
                    *self.name()
                }
                PeerState::JoiningNode => *self.name(),
                _ => *peer.name(),
            }
        } else {
            return Err(RoutingError::UnknownConnection(peer_id));
        };

        let HopMessage { content, route, sent_to, .. } = hop_msg;
        self.handle_signed_message(content, route, hop_name, &sent_to)
    }

    // Acknowledge reception of the message and broadcast to our group if necessary
    // The function is only called when we are in the destination authority
    fn ack_and_broadcast(&mut self,
                         signed_msg: &SignedMessage,
                         route: u8,
                         hop_name: XorName,
                         sent_to: &[XorName]) {
        self.send_ack(signed_msg.routing_message(), route);
        // If the destination is our group we need to forward it to the rest of the group
        if signed_msg.routing_message().dst.is_group() ||
           signed_msg.routing_message().dst.is_section() {
            if let Err(error) = self.send_signed_message(signed_msg, route, &hop_name, sent_to) {
                debug!("{:?} Failed to send {:?}: {:?}", self, signed_msg, error);
            }
        }
    }

    fn handle_signed_msg_to_us(&mut self,
                               signed_msg: SignedMessage,
                               route: u8,
                               hop_name: XorName,
                               sent_to: &[XorName]) {
        self.ack_and_broadcast(&signed_msg, route, hop_name, sent_to);
        // if addressed to us, then we just queue it and return
        self.msg_queue.push_back(signed_msg.into_routing_message());
    }

    fn handle_signed_message(&mut self,
                             signed_msg: SignedMessage,
                             route: u8,
                             hop_name: XorName,
                             sent_to: &[XorName])
                             -> Result<(), RoutingError> {
        signed_msg.check_integrity()?;

        match self.routing_msg_filter.filter_incoming(signed_msg.routing_message(), route) {
            FilteringResult::KnownMessageAndRoute => {
                warn!("{:?} Duplicate message received on route {}: {:?}",
                      self,
                      route,
                      signed_msg.routing_message());
            }
            FilteringResult::KnownMessage => {
                if self.in_authority(&signed_msg.routing_message().dst) {
                    self.ack_and_broadcast(&signed_msg, route, hop_name, sent_to);
                    return Ok(());
                }

                // known message, but new route - we still need to relay it in this case
                if let Err(error) =
                    self.send_signed_message(&signed_msg, route, &hop_name, sent_to) {
                    debug!("{:?} Failed to send {:?}: {:?}", self, signed_msg, error);
                }
            }
            FilteringResult::NewMessage => {
                if self.in_authority(&signed_msg.routing_message().dst) {
                    self.handle_signed_msg_to_us(signed_msg, route, hop_name, sent_to);
                    return Ok(());
                }

                if self.respond_from_cache(signed_msg.routing_message(), route)? {
                    return Ok(());
                }

                if let Err(error) =
                    self.send_signed_message(&signed_msg, route, &hop_name, sent_to) {
                    debug!("{:?} Failed to send {:?}: {:?}", self, signed_msg, error);
                }
            }
        }

        Ok(())
    }

    fn dispatch_routing_message(&mut self,
                                routing_msg: RoutingMessage)
                                -> Result<(), RoutingError> {
        use messages::MessageContent::*;
        use Authority::{Client, ManagedNode, NaeManager, Section};

        match routing_msg.content {
            Ack(..) => (),
            _ => trace!("{:?} Got routing message {:?}.", self, routing_msg),
        }

        match (routing_msg.content, routing_msg.src, routing_msg.dst) {
            (GetNodeName { current_id, message_id },
             Client { client_key, proxy_node_name, peer_id },
             Section(dst_name)) => {
                self.handle_get_node_name_request(current_id,
                                                  client_key,
                                                  proxy_node_name,
                                                  dst_name,
                                                  peer_id,
                                                  message_id)
            }
<<<<<<< HEAD
            (GetNodeNameResponse { relocated_id, group, .. }, NodeManager(_), dst) => {
                self.handle_get_node_name_response(relocated_id, group, dst);
=======
            (GetNodeNameResponse { relocated_id, groups, .. }, Section(_), dst) => {
                self.handle_get_node_name_response(relocated_id, groups, dst);
>>>>>>> 3535ae12
                Ok(())
            }
            (ExpectCloseNode { expect_id, client_auth, message_id }, Section(_), Section(_)) => {
                self.handle_expect_close_node_request(expect_id, client_auth, message_id)
            }
            (GetCloseGroup(message_id), src, NaeManager(dst_name)) => {
                self.handle_get_close_group_request(src, dst_name, message_id)
            }
            (ConnectionInfo(conn_info), src @ Client { .. }, dst @ ManagedNode(_)) => {
                self.handle_connection_info_from_client(conn_info, src, dst)
            }
            (ConnectionInfo(conn_info), ManagedNode(src_name), dst @ Client { .. }) |
            (ConnectionInfo(conn_info), ManagedNode(src_name), dst @ ManagedNode(_)) => {
                self.handle_connection_info_from_node(conn_info, src_name, dst)
            }
            (CandidateApproval(validity), NaeManager(_), NaeManager(candidate_name)) => {
                self.handle_node_approval_vote(candidate_name, validity)
            }
            (NodeApproval { relocated_id, groups }, NodeManager(_), dst @ Client { .. }) => {
                self.handle_node_approval_no_resource_proof(relocated_id, groups, dst);
                Ok(())
            }
            (GetCloseGroupResponse { close_group_ids, .. }, ManagedNode(_), dst) => {
                self.handle_get_close_group_response(close_group_ids, dst)
            }
            (GroupSplit(prefix, joining_node), _, _) => {
                self.handle_group_split(prefix, joining_node)
            }
            (OwnGroupMerge { sender_prefix, merge_prefix, groups }, _, _) => {
                self.handle_own_group_merge(sender_prefix, merge_prefix, groups)
            }
            (OtherGroupMerge { prefix, group }, _, _) => {
                self.handle_other_group_merge(prefix, group)
            }
            (Ack(ack, _), _, _) => self.handle_ack_response(ack),
            (UserMessagePart { hash, part_count, part_index, payload, .. }, src, dst) => {
                if let Some(msg) = self.user_msg_cache.add(hash, part_count, part_index, payload) {
                    self.stats().count_user_message(&msg);
                    self.send_event(msg.into_event(src, dst));
                }
                Ok(())
            }
            (content, src, dst) => {
                debug!("{:?} Unhandled routing message {:?} from {:?} to {:?}",
                       self,
                       content,
                       src,
                       dst);
                Err(RoutingError::BadAuthority)
            }
        }
    }

    fn handle_node_approval_vote(&mut self,
                                 candidate_name: XorName,
                                 validity: bool)
                                 -> Result<(), RoutingError> {
        let groups = self.peer_mgr.get_groups(&candidate_name, self.full_id.public_id())?;
        let (approval, peer_info) = self.peer_mgr
            .handle_node_approval_vote(candidate_name, validity);
        let peer_id = if let Some(peer_id) = self.peer_mgr.get_peer_id(&candidate_name) {
            *peer_id
        } else {
            return Ok(());
        };
        if !validity {
            self.disconnect_peer(&peer_id);
        }
        if approval && validity {
            if let Some((pub_id, peer_id)) = peer_info {
                self.add_to_routing_table(&pub_id, &peer_id);
            }
            let direct_message = DirectMessage::NodeApproval { groups: groups };
            return self.send_direct_message(&peer_id, direct_message);
        }
        Ok(())
    }

    fn handle_node_approval(&mut self, groups: Vec<(Prefix<XorName>, Vec<PublicId>)>) {
        let result = self.peer_mgr.handle_node_approval();
        if result.len() > 0 {
            self.peer_mgr.populate_routing_table(&groups);
            for peer_info in &result {
                self.add_to_routing_table(&peer_info.0, &peer_info.1);
            }

            for group in &groups {
                for pub_id in &group.1 {
                    if !self.peer_mgr.routing_table().has(pub_id.name()) {
                        debug!("{:?} Sending connection info to {:?} on NodeApproval.",
                               self,
                               pub_id);
                        let src = Authority::ManagedNode(*self.name());
                        let node_auth = Authority::ManagedNode(*pub_id.name());
                        if let Err(error) = self.send_connection_info(*pub_id, src, node_auth) {
                            debug!("{:?} - Failed to send connection info to {:?}: {:?}",
                                   self,
                                   pub_id,
                                   error);
                        }
                    }
                }
            }
        }
    }

    fn handle_resource_proof_request(&mut self,
                                     peer_id: PeerId,
                                     seed: Vec<u8>,
                                     _target_size: u32,
                                     _difficulty: u32)
                                     -> Result<(), RoutingError> {
        let direct_message = DirectMessage::ResourceProofResponse {
            proof: seed,
            leading_zero_bytes: 0,
        };
        self.send_direct_message(&peer_id, direct_message)
    }

    fn handle_resource_proof_response(&mut self,
                                      peer_id: PeerId,
                                      proof: Vec<u8>,
                                      leading_zero_bytes: u32) {
        let name = if let Some(name) = self.peer_mgr.get_peer_name(&peer_id) {
            *name
        } else {
            return;
        };
        if let Some(valid_candidate) =
            self.peer_mgr
                .verify_candidate(name, proof, leading_zero_bytes, RESOURCE_PROOF_DIFFICULTY) {
            let response_content = MessageContent::CandidateApproval(valid_candidate);
            let response_msg = RoutingMessage {
                src: Authority::NaeManager(name),
                dst: Authority::NaeManager(name),
                content: response_content,
            };
            info!("{:?} Sending CandidateApproval {:?} to group.",
                  self,
                  valid_candidate);
            let _ = self.send_routing_message(response_msg);
        }
    }

    /// Returns `Ok` if a client is allowed to send the given message.
    fn check_valid_client_message(&self, msg: &RoutingMessage) -> Result<(), RoutingError> {
        match msg.content {
            MessageContent::Ack(..) => Ok(()),
            MessageContent::UserMessagePart { priority, .. } if priority >= DEFAULT_PRIORITY => {
                Ok(())
            }
            _ => {
                debug!("{:?} Illegitimate client message {:?}. Refusing to relay.",
                       self,
                       msg);
                Err(RoutingError::RejectedClientMessage)
            }
        }
    }

    fn respond_from_cache(&mut self,
                          routing_msg: &RoutingMessage,
                          route: u8)
                          -> Result<bool, RoutingError> {
        if let MessageContent::UserMessagePart { hash,
                                                 part_count,
                                                 part_index,
                                                 cacheable,
                                                 ref payload,
                                                 .. } = routing_msg.content {
            if !cacheable {
                return Ok(false);
            }

            match self.cacheable_user_msg_cache.add(hash, part_count, part_index, payload.clone()) {
                Some(UserMessage::Request(request)) => {
                    if let Some(response) = self.response_cache.get(&request) {
                        debug!("{:?} Found cached response to {:?}", self, request);

                        let priority = response.priority();
                        let src = Authority::ManagedNode(*self.name());
                        let dst = routing_msg.src;

                        self.send_ack_from(routing_msg, route, src);

                        try!(self.send_user_message(src,
                                                    dst,
                                                    UserMessage::Response(response),
                                                    priority));

                        return Ok(true);
                    }
                }

                Some(UserMessage::Response(response)) => {
                    debug!("{:?} Putting {:?} in cache", self, response);
                    self.response_cache.put(response);
                }

                None => (),
            }
        }

        Ok(false)
    }

    fn start_listening(&mut self) -> bool {
        if let Err(error) = self.crust_service.start_listening_tcp() {
            error!("{:?} Failed to start listening: {:?}", self, error);
            false
        } else {
            true
        }
    }

    fn relocate(&mut self) -> Result<(), RoutingError> {
        let duration = Duration::from_secs(GET_NODE_NAME_TIMEOUT_SECS);
        self.get_node_name_timer_token = Some(self.timer.schedule(duration));

        let request_content = MessageContent::GetNodeName {
            current_id: *self.full_id.public_id(),
            message_id: MessageId::new(),
        };

        let proxy_name = if let Some((_, proxy_pub_id)) = self.peer_mgr.proxy() {
            *proxy_pub_id.name()
        } else {
            return Err(RoutingError::ProxyConnectionNotFound);
        };

        let src = Authority::Client {
            client_key: *self.full_id.public_id().signing_public_key(),
            proxy_node_name: proxy_name,
            peer_id: self.crust_service.id(),
        };

        let request_msg = RoutingMessage {
            src: src,
            dst: Authority::Section(*self.name()),
            content: request_content,
        };

        info!("{:?} Sending GetNodeName request with: {:?}. This can take a while.",
              self,
              self.full_id.public_id());

        self.send_routing_message(request_msg)
    }

    fn send_bootstrap_identify(&mut self, peer_id: PeerId) -> Result<(), RoutingError> {
        let direct_message =
            DirectMessage::BootstrapIdentify { public_id: *self.full_id.public_id() };
        self.send_direct_message(&peer_id, direct_message)
    }

    fn handle_client_identify(&mut self,
                              public_id: PublicId,
                              peer_id: PeerId,
                              client_restriction: bool)
                              -> Result<(), RoutingError> {
        if !client_restriction && !self.crust_service.is_peer_whitelisted(&peer_id) {
            warn!("{:?} Client is not whitelisted - dropping", self);
            self.disconnect_peer(&peer_id);
            return Ok(());
        }
        if *public_id.name() != XorName(sha256::hash(&public_id.signing_public_key().0).0) {
            warn!("{:?} Incoming Connection not validated as a proper client - dropping",
                  self);
            self.disconnect_peer(&peer_id);
            return Ok(());
        }

        for peer_id in self.peer_mgr.remove_expired_joining_nodes() {
            debug!("{:?} Removing stale joining node with Crust ID {:?}",
                   self,
                   peer_id);
            self.disconnect_peer(&peer_id);
        }

        if (client_restriction || !self.is_first_node) &&
           self.peer_mgr.routing_table().len() < self.min_group_size() - 1 {
            debug!("{:?} Client {:?} rejected: Routing table has {} entries. {} required.",
                    self,
                    public_id.name(),
                    self.peer_mgr.routing_table().len(),
                    self.min_group_size() - 1);
            return self.send_direct_message(&peer_id, DirectMessage::BootstrapDeny);
        }

        let non_unique = if client_restriction {
            self.peer_mgr.insert_client(peer_id, public_id)
        } else {
            self.peer_mgr.insert_joining_node(peer_id, public_id)
        };

        if non_unique {
            debug!("{:?} Received two ClientInfo from the same peer ID {:?}.",
                   self,
                   peer_id);
        }

        debug!("{:?} Accepted client {:?}.", self, public_id.name());

        self.send_bootstrap_identify(peer_id)
    }

    fn handle_node_identify(&mut self, public_id: PublicId, peer_id: PeerId) {
        debug!("{:?} Handling NodeIdentify from {:?}.",
               self,
               public_id.name());
        if self.peer_mgr.is_peer_candidate(&public_id, &peer_id) {
            return;
        }
        if let Ok(Some((tunnel, seed))) = self.peer_mgr.is_node_candidate(&public_id, &peer_id) {
            if tunnel {
                /// if connection is in tunnel, vote NO directly, don't carry out profiling
                /// limitation: joining node ONLY carries out QUORAM valid connection/evaluations
                info!("{:?} Sending CandidateApproval false to group rejeting {:?}.",
                      self,
                      *public_id.name());
                // From Y -> Y
                let _ = self.send_routing_message(RoutingMessage {
                    src: Authority::NaeManager(*public_id.name()),
                    dst: Authority::NaeManager(*public_id.name()),
                    content: MessageContent::CandidateApproval(false),
                });
            } else {
                // From Y -> A
                let direct_message = DirectMessage::ResourceProof {
                    seed: seed,
                    target_size: resource_proof_target_size(self.peer_mgr
                        .routing_table()
                        .our_group()
                        .len()),
                    difficulty: RESOURCE_PROOF_DIFFICULTY,
                };
                let _ = self.send_direct_message(&peer_id, direct_message);

                debug!("{:?} requesting resource_proof from node candidate {:?}.",
                       self,
                       *public_id.name());

            }
        } else {
            self.add_to_routing_table(&public_id, &peer_id);
        }
    }

    fn add_to_routing_table(&mut self, public_id: &PublicId, peer_id: &PeerId) {
        match self.peer_mgr.add_to_routing_table(public_id, peer_id) {
            Err(RoutingTableError::AlreadyExists) => return,  // already in RT
            Err(error) => {
                debug!("{:?} Peer {:?} was not added to the routing table: {}",
                       self,
                       peer_id,
                       error);
                self.disconnect_peer(peer_id);
                return;
            }
            Ok(true) => {
                let our_group_prefix = *self.peer_mgr.routing_table().our_group_prefix();
                // In the future we'll look to remove this restriction so we always call
                // `send_group_split()` here and also check whether another round of splitting is
                // required in `handle_group_split()` so splitting becomes recursive like merging.
                if our_group_prefix.matches(public_id.name()) {
                    self.send_group_split(our_group_prefix, *public_id.name());
                }
            }
            Ok(false) => {
                self.merge_if_necessary();
            }
        }

        debug!("{:?} Added {:?} to routing table.", self, public_id.name());
        if self.peer_mgr.routing_table().len() == 1 {
            self.send_event(Event::Connected);
        }

        let event = Event::NodeAdded(*public_id.name(), self.peer_mgr.routing_table().clone());
        if let Err(err) = self.event_sender.send(event) {
            error!("{:?} Error sending event to routing user - {:?}", self, err);
        }

        for dst_id in self.peer_mgr.peers_needing_tunnel() {
            trace!("{:?} Asking {:?} to serve as a tunnel for {:?}",
                   self,
                   peer_id,
                   dst_id);
            let tunnel_request = DirectMessage::TunnelRequest(dst_id);
            let _ = self.send_direct_message(peer_id, tunnel_request);
        }
    }

    fn handle_connection_info_prepared(&mut self,
                                       result_token: u32,
                                       result: Result<PrivConnectionInfo, CrustError>) {
        let our_connection_info = match result {
            Err(err) => {
                error!("{:?} Failed to prepare connection info: {:?}", self, err);
                return;
            }
            Ok(connection_info) => connection_info,
        };
        let encoded_connection_info =
            match serialisation::serialise(&our_connection_info.to_pub_connection_info()) {
                Err(err) => {
                    error!("{:?} Failed to serialise connection info: {:?}", self, err);
                    return;
                }
                Ok(encoded_connection_info) => encoded_connection_info,
            };

        let (pub_id, src, dst) = match self.peer_mgr
            .connection_info_prepared(result_token, our_connection_info) {
            Err(error) => {
                // This usually means we have already connected.
                debug!("{:?} Prepared connection info, but no entry found in token map: {:?}",
                       self,
                       error);
                return;
            }
            Ok(ConnectionInfoPreparedResult { pub_id, src, dst, infos }) => {
                match infos {
                    None => {
                        debug!("{:?} Prepared connection info for {:?}.",
                               self,
                               pub_id.name());
                    }
                    Some((our_info, their_info)) => {
                        debug!("{:?} Trying to connect to {:?} as {:?}.",
                               self,
                               their_info.id(),
                               pub_id.name());
                        let _ = self.crust_service.connect(our_info, their_info);
                    }
                }
                (pub_id, src, dst)
            }
        };

        let nonce = box_::gen_nonce();
        let encrypted_connection_info = box_::seal(&encoded_connection_info,
                                                   &nonce,
                                                   pub_id.encrypting_public_key(),
                                                   self.full_id().encrypting_private_key());

        let request_content = ConnectionInfo {
                encrypted_connection_info: encrypted_connection_info,
                nonce_bytes: nonce.0,
                public_id: *self.full_id().public_id(),
            }
            .into_msg();

        let request_msg = RoutingMessage {
            src: src,
            dst: dst,
            content: request_content,
        };

        if let Err(err) = self.send_routing_message(request_msg) {
            debug!("{:?} Failed to send connection info for {:?}: {:?}.",
                   self,
                   pub_id.name(),
                   err);
        }
    }

    // TODO: check whether these two methods can be merged into one.
    fn handle_connection_info_from_client(&mut self,
                                          conn_info: ConnectionInfo,
                                          src: Authority<XorName>,
                                          dst: Authority<XorName>)
                                          -> Result<(), RoutingError> {
        self.peer_mgr.allow_connect(conn_info.public_id.name())?;
        self.connect(conn_info, dst, src)
    }

    fn handle_connection_info_from_node(&mut self,
                                        conn_info: ConnectionInfo,
                                        src_name: XorName,
                                        dst: Authority<XorName>)
                                        -> Result<(), RoutingError> {
        self.peer_mgr.allow_connect(&src_name)?;
        self.connect(conn_info, dst, Authority::ManagedNode(src_name))
    }

    /// Handle a request by `peer_id` to act as a tunnel connecting it with `dst_id`.
    fn handle_tunnel_request(&mut self,
                             peer_id: PeerId,
                             dst_id: PeerId)
                             -> Result<(), RoutingError> {
        if self.peer_mgr.can_tunnel_for(&peer_id, &dst_id) {
            if let Some((id0, id1)) = self.tunnels.consider_clients(peer_id, dst_id) {
                debug!("{:?} Accepted tunnel request from {:?} for {:?}.",
                       self,
                       peer_id,
                       dst_id);
                return self.send_direct_message(&id0, DirectMessage::TunnelSuccess(id1));
            }
        } else {
            debug!("{:?} Rejected tunnel request from {:?} for {:?}.",
                   self,
                   peer_id,
                   dst_id);
        }
        Ok(())
    }

    /// Handle a `TunnelSuccess` response from `peer_id`: It will act as a tunnel to `dst_id`.
    fn handle_tunnel_success(&mut self,
                             peer_id: PeerId,
                             dst_id: PeerId)
                             -> Result<(), RoutingError> {
        if !self.peer_mgr.tunnelling_to(&dst_id) {
            debug!("{:?} Received TunnelSuccess for a peer we are already connected to: {:?}",
                   self,
                   dst_id);
            let message = DirectMessage::TunnelDisconnect(dst_id);
            self.send_direct_message(&peer_id, message)?;
            return Ok(());
        }
        if self.tunnels.add(dst_id, peer_id) {
            debug!("{:?} Adding {:?} as a tunnel node for {:?}.",
                   self,
                   peer_id,
                   dst_id);
            return self.send_node_identify(dst_id);
        }
        Ok(())
    }

    /// Handle a `TunnelClosed` message from `peer_id`: `dst_id` disconnected.
    fn handle_tunnel_closed(&mut self,
                            peer_id: PeerId,
                            dst_id: PeerId)
                            -> Result<(), RoutingError> {
        if self.tunnels.remove(dst_id, peer_id) {
            debug!("{:?} Tunnel to {:?} via {:?} closed.",
                   self,
                   dst_id,
                   peer_id);
            if !self.crust_service.is_connected(&dst_id) {
                self.dropped_peer(&dst_id);
            }
        }
        Ok(())
    }

    /// Handle a `TunnelDisconnect` message from `peer_id` who wants to disconnect `dst_id`.
    fn handle_tunnel_disconnect(&mut self,
                                peer_id: PeerId,
                                dst_id: PeerId)
                                -> Result<(), RoutingError> {
        debug!("{:?} Closing tunnel connecting {:?} and {:?}.",
               self,
               dst_id,
               peer_id);
        if self.tunnels.drop_client_pair(dst_id, peer_id) {
            self.send_direct_message(&dst_id, DirectMessage::TunnelClosed(peer_id))
        } else {
            Ok(())
        }
    }

    /// Disconnects from the given peer, via Crust or by dropping the tunnel node, if the peer is
    /// not a proxy, client or routing table entry.
    fn disconnect_peer(&mut self, peer_id: &PeerId) {
        if let Some(&pub_id) = self.peer_mgr.get_routing_peer(peer_id) {
            debug!("{:?} Not disconnecting routing table entry {:?} ({:?}).",
                   self,
                   pub_id.name(),
                   peer_id);
        } else if let Some(&public_id) = self.peer_mgr.get_proxy_public_id(peer_id) {
            debug!("{:?} Not disconnecting proxy node {:?} ({:?}).",
                   self,
                   public_id.name(),
                   peer_id);
        } else if self.peer_mgr.get_client(peer_id).is_some() {
            debug!("{:?} Not disconnecting client {:?}.", self, peer_id);
        } else if self.peer_mgr.get_joining_node(peer_id).is_some() {
            debug!("{:?} Not disconnecting joining node {:?}.", self, peer_id);
        } else if let Some(tunnel_id) = self.tunnels.remove_tunnel_for(peer_id) {
            debug!("{:?} Disconnecting {:?} (indirect).", self, peer_id);
            let message = DirectMessage::TunnelDisconnect(*peer_id);
            let _ = self.send_direct_message(&tunnel_id, message);
        } else {
            debug!("{:?} Disconnecting {:?}. Calling crust::Service::disconnect.",
                   self,
                   peer_id);
            let _ = self.crust_service.disconnect(*peer_id);
            let _ = self.peer_mgr.remove_peer(peer_id);
        }
    }

    // Received by X; From A -> X
    fn handle_get_node_name_request(&mut self,
                                    mut their_public_id: PublicId,
                                    client_key: sign::PublicKey,
                                    proxy_name: XorName,
                                    dst_name: XorName,
                                    peer_id: PeerId,
                                    message_id: MessageId)
                                    -> Result<(), RoutingError> {
        let hashed_key = sha256::hash(&client_key.0);
        let close_group_to_client = XorName(hashed_key.0);

        // Validate Client (relocating node) has contacted the correct Group-X
        if close_group_to_client != dst_name {
            return Err(RoutingError::InvalidDestination);
        }

        let close_group = match self.peer_mgr.routing_table().close_names(&dst_name) {
            Some(close_group) => close_group.into_iter().collect(),
            None => return Err(RoutingError::InvalidDestination),
        };
        let relocated_name =
            self.next_node_name.take().unwrap_or_else(|| {
                utils::calculate_relocated_name(close_group, their_public_id.name())
            });
        their_public_id.set_name(relocated_name);

        // From X -> Y; Send to close group of the relocated name
        let request_content = MessageContent::ExpectCloseNode {
            expect_id: their_public_id,
            client_auth: Authority::Client {
                client_key: client_key,
                proxy_node_name: proxy_name,
                peer_id: peer_id,
            },
            message_id: message_id,
        };

        let request_msg = RoutingMessage {
            src: Authority::Section(dst_name),
            dst: Authority::Section(relocated_name),
            content: request_content,
        };

        self.send_routing_message(request_msg)
    }

    // Context: we're a new node joining a group. This message should have been
    // sent by each node in the target group with the new node name and routing table.
    fn handle_node_approval_no_resource_proof(&mut self,
                                              relocated_id: PublicId,
                                              groups: Vec<(Prefix<XorName>, Vec<PublicId>)>,
                                              dst: Authority) {
        if !self.peer_mgr.routing_table().is_empty() {
            warn!("{:?} Received duplicate GetNodeName response.", self);
            return;
        }
        self.get_node_name_timer_token = None;

        self.full_id.public_id_mut().set_name(*relocated_id.name());
        self.peer_mgr.reset_routing_table(*self.full_id.public_id(), &groups);

        for pub_id in groups.into_iter().flat_map(|(_, group)| group.into_iter()) {
            debug!("{:?} Sending connection info to {:?} on GetNodeName response.",
                   self,
                   pub_id);

            let node_auth = Authority::ManagedNode(*pub_id.name());
            if let Err(error) = self.send_connection_info(pub_id, dst, node_auth) {
                debug!("{:?} - Failed to send connection info to {:?}: {:?}",
                       self,
                       pub_id,
                       error);
            }
        }
    }

    // Context: we're a new node joining a group. This message should have been
    // sent by each node in the target group with the new node name and group for resource proving.
    fn handle_get_node_name_response(&mut self,
                                     relocated_id: PublicId,
<<<<<<< HEAD
                                     group: (Prefix<XorName>, Vec<PublicId>),
                                     dst: Authority) {
=======
                                     groups: Vec<(Prefix<XorName>, Vec<PublicId>)>,
                                     dst: Authority<XorName>) {
>>>>>>> 3535ae12
        if !self.peer_mgr.routing_table().is_empty() {
            warn!("{:?} Received duplicate GetNodeName response.", self);
            return;
        }
        self.get_node_name_timer_token = None;

        self.full_id.public_id_mut().set_name(*relocated_id.name());
        self.peer_mgr.restart_routing_table(*self.full_id.public_id());
        trace!("{:?} GetNodeName completed. Prefixes: {:?}",
               self,
               self.peer_mgr.routing_table().prefixes());

        for pub_id in group.1.into_iter() {
            self.peer_mgr.add_as_peer_candidate(*pub_id.name());
            debug!("{:?} Sending connection info to {:?} on GetNodeName response.",
                   self,
                   pub_id);

            let node_auth = Authority::ManagedNode(*pub_id.name());
            if let Err(error) = self.send_connection_info(pub_id, dst, node_auth) {
                debug!("{:?} - Failed to send connection info to {:?}: {:?}",
                       self,
                       pub_id,
                       error);
            }
        }
    }

    // Received by Y; From X -> Y
    // Context: we're part of the `NaeManager` for the new name of a node
    // (i.e. a node is joining our group). Send the node our routing table.
    fn handle_expect_close_node_request(&mut self,
                                        expect_id: PublicId,
                                        client_auth: Authority<XorName>,
                                        message_id: MessageId)
                                        -> Result<(), RoutingError> {
        if expect_id == *self.full_id.public_id() {
            // If we're the joining node: stop
            return Ok(());
        }

        // TODO - do we need to reply if `expect_id` triggers a failure here?
        let (resource_proving, own_group) = self.peer_mgr
            .expect_join_our_group(expect_id.name(), self.full_id.public_id())?;

        let response_content = if resource_proving {
            // From Y -> A (via B)
            let response_content = MessageContent::GetNodeNameResponse {
                relocated_id: expect_id,
                group: own_group,
                message_id: message_id,
            };

            debug!("{:?} Responding to client {:?}: {:?}.",
                   self,
                   client_auth,
                   response_content);
            response_content
        } else {
            let groups = self.peer_mgr.get_groups(expect_id.name(), self.full_id.public_id())?;
            // From Y -> A
            let response_content = MessageContent::NodeApproval {
                relocated_id: expect_id,
                groups: groups,
            };

            debug!("{:?} sending NodeApproval to {:?}: {:?}.",
                   self,
                   client_auth,
                   response_content);

            response_content
        };
        let response_msg = RoutingMessage {
            src: Authority::Section(*expect_id.name()),
            dst: client_auth,
            content: response_content,
        };

        self.send_routing_message(response_msg)
    }

    // Received by Y; From A -> Y, or from any node to one of its bucket addresses.
    fn handle_get_close_group_request(&mut self,
                                      src: Authority<XorName>,
                                      dst_name: XorName,
                                      message_id: MessageId)
                                      -> Result<(), RoutingError> {
        // If msg is from ourselves, ignore it.
        if src.name() == self.name() {
            return Ok(());
        }

        let public_ids = match self.peer_mgr.routing_table().close_names(&dst_name) {
            Some(close_group) => self.peer_mgr.get_pub_ids(&close_group),
            None => return Err(RoutingError::InvalidDestination),
        };

        trace!("{:?} Sending GetCloseGroup response with {:?} to {:?}.",
               self,
               public_ids.iter().map(PublicId::name).collect_vec(),
               src);
        let response_content = MessageContent::GetCloseGroupResponse {
            close_group_ids: public_ids.into_iter().collect(),
            message_id: message_id,
        };

        let response_msg = RoutingMessage {
            src: Authority::ManagedNode(*self.name()),
            dst: src,
            content: response_content,
        };

        self.send_routing_message(response_msg)
    }

    fn handle_get_close_group_response(&mut self,
                                       close_group_ids: Vec<PublicId>,
                                       dst: Authority<XorName>)
                                       -> Result<(), RoutingError> {
        for close_node_id in close_group_ids {
            if self.peer_mgr.routing_table().need_to_add(close_node_id.name()).is_ok() {
                debug!("{:?} Sending connection info to {:?} on GetCloseGroup response.",
                       self,
                       close_node_id);
                let ci_dst = Authority::ManagedNode(*close_node_id.name());
                self.send_connection_info(close_node_id, dst, ci_dst)?;
            }
        }
        Ok(())
    }

    fn handle_group_split(&mut self,
                          prefix: Prefix<XorName>,
                          joining_node: XorName)
                          -> Result<(), RoutingError> {
        // Send GroupSplit notifications if we don't know of the new node yet
        if prefix == *self.peer_mgr.routing_table().our_group_prefix() &&
           !self.peer_mgr.routing_table().has(&joining_node) {
            self.send_group_split(prefix, joining_node);
        }
        // None of the `peers_to_drop` will have been in our group, so no need to notify Routing
        // user about them.
        let (peers_to_drop, our_new_prefix) = self.peer_mgr.split_group(prefix);
        if let Some(new_prefix) = our_new_prefix {
            if let Err(err) = self.event_sender.send(Event::GroupSplit(new_prefix)) {
                error!("{:?} Error sending event to routing user - {:?}", self, err);
            }
        }

        for (name, peer_id) in peers_to_drop {
            self.disconnect_peer(&peer_id);
            info!("{:?} Dropped {:?} from the routing table.", self, name);
        }
        trace!("{:?} Split completed. Prefixes: {:?}",
               self,
               self.peer_mgr.routing_table().prefixes());

        self.merge_if_necessary();
        Ok(())
    }

    fn handle_own_group_merge(&mut self,
                              sender_prefix: Prefix<XorName>,
                              merge_prefix: Prefix<XorName>,
                              groups: Vec<(Prefix<XorName>, Vec<PublicId>)>)
                              -> Result<(), RoutingError> {
        let (merge_state, needed_peers) = self.peer_mgr
            .merge_own_group(sender_prefix, merge_prefix, groups);
        let src =
            Authority::Section(self.peer_mgr.routing_table().our_group_prefix().lower_bound());
        match merge_state {
            OwnMergeState::Initialised { merge_details } => {
                self.send_own_group_merge(merge_details, src)
            }
            OwnMergeState::Ongoing |
            OwnMergeState::AlreadyMerged => (),
            OwnMergeState::Completed { targets, merge_details } => {
                // TODO - the event should maybe only fire once all new connections have been made?
                if let Err(err) = self.event_sender.send(Event::GroupMerge(merge_details.prefix)) {
                    error!("{:?} Error sending event to routing user - {:?}", self, err);
                }
                trace!("{:?} Merge completed. Prefixes: {:?}",
                       self,
                       self.peer_mgr.routing_table().prefixes());
                self.merge_if_necessary();
                self.send_other_group_merge(targets, merge_details, src)
            }
        }

        let own_name = *self.name();
        for needed in &needed_peers {
            debug!("{:?} Sending connection info to {:?} due to merging own group.",
                   self,
                   needed);
            if let Err(error) = self.send_connection_info(*needed,
                                                          Authority::ManagedNode(own_name),
                                                          Authority::ManagedNode(*needed.name())) {
                debug!("{:?} - Failed to send connection info to {:?}: {:?}",
                       self,
                       needed,
                       error);
            }
        }
        Ok(())
    }

    fn handle_other_group_merge(&mut self,
                                prefix: Prefix<XorName>,
                                group: BTreeSet<PublicId>)
                                -> Result<(), RoutingError> {
        let needed_peers = self.peer_mgr.merge_other_group(prefix, group);
        let own_name = *self.name();
        for needed in needed_peers {
            debug!("{:?} Sending connection info to {:?} due to merging other group.",
                   self,
                   needed);
            let needed_name = *needed.name();
            if let Err(error) = self.send_connection_info(needed,
                                                          Authority::ManagedNode(own_name),
                                                          Authority::ManagedNode(needed_name)) {
                debug!("{:?} - Failed to send connection info: {:?}", self, error);
            }
        }
        trace!("{:?} Other merge completed. Prefixes: {:?}",
               self,
               self.peer_mgr.routing_table().prefixes());
        self.merge_if_necessary();
        Ok(())
    }

    fn handle_ack_response(&mut self, ack: Ack) -> Result<(), RoutingError> {
        self.ack_mgr.receive(ack);
        Ok(())
    }

    fn handle_timeout(&mut self, token: u64) -> bool {
        if self.get_node_name_timer_token == Some(token) {
            info!("{:?} Failed to get GetNodeName response.", self);
            self.send_event(Event::RestartRequired);
            return false;
        }

        if self.tick_timer_token == token {
            let _ = self.event_sender.send(Event::Tick);
            let tick_period = Duration::from_secs(TICK_TIMEOUT_SECS);
            self.tick_timer_token = self.timer.schedule(tick_period);

            for peer_id in self.peer_mgr.remove_expired_connections() {
                debug!("{:?} Disconnecting from timed out peer {:?}", self, peer_id);
                let _ = self.crust_service.disconnect(peer_id);
            }

            return true;
        }

        self.resend_unacknowledged_timed_out_msgs(token);

        true
    }

    fn connect(&mut self,
               conn_info: ConnectionInfo,
               src: Authority<XorName>,
               dst: Authority<XorName>)
               -> Result<(), RoutingError> {
        let decipher_result = box_::open(&conn_info.encrypted_connection_info,
                                         &box_::Nonce(conn_info.nonce_bytes),
                                         conn_info.public_id.encrypting_public_key(),
                                         self.full_id.encrypting_private_key());

        let serialised_connection_info =
            decipher_result.map_err(|()| RoutingError::AsymmetricDecryptionFailure)?;
        let their_connection_info: PubConnectionInfo =
            serialisation::deserialise(&serialised_connection_info)?;
        let peer_id = their_connection_info.id();
        match self.peer_mgr
            .connection_info_received(src, dst, conn_info.public_id, their_connection_info) {
            Ok(ConnectionInfoReceivedResult::Ready(our_info, their_info)) => {
                debug!("{:?} Received connection info. Trying to connect to {:?} ({:?}).",
                       self,
                       conn_info.public_id.name(),
                       peer_id);
                let _ = self.crust_service.connect(our_info, their_info);
            }
            Ok(ConnectionInfoReceivedResult::Prepare(token)) => {
                self.crust_service.prepare_connection_info(token);
            }
            Ok(ConnectionInfoReceivedResult::IsProxy) |
            Ok(ConnectionInfoReceivedResult::IsClient) |
            Ok(ConnectionInfoReceivedResult::IsJoiningNode) => {
                self.send_node_identify(peer_id)?;
                self.handle_node_identify(conn_info.public_id, peer_id);
            }
            Ok(ConnectionInfoReceivedResult::Waiting) |
            Ok(ConnectionInfoReceivedResult::IsConnected) => (),
            Err(error) => {
                warn!("{:?} Failed to insert connection info from {:?} ({:?}): {:?}",
                      self,
                      conn_info.public_id.name(),
                      peer_id,
                      error)
            }
        }

        Ok(())
    }

    // ----- Send Functions -----------------------------------------------------------------------
    fn send_user_message(&mut self,
                         src: Authority<XorName>,
                         dst: Authority<XorName>,
                         user_msg: UserMessage,
                         priority: u8)
                         -> Result<(), RoutingError> {
        self.stats.count_user_message(&user_msg);

        for part in user_msg.to_parts(priority)? {
            self.send_routing_message(RoutingMessage {
                    src: src,
                    dst: dst,
                    content: part,
                })?;
        }
        Ok(())
    }

    fn accumulate_message(&mut self,
                          signed_msg: SignedMessage,
                          route: u8)
                          -> Result<(), RoutingError> {
        let our_name = *self.name();
        let min_group_size = self.min_group_size();
        if let Some((msg, route)) =
            self.sig_accumulator.add_message(signed_msg, min_group_size, route) {
            trace!("{:?} Message accumulated - sending: {:?}", self, msg);
            if self.in_authority(&msg.routing_message().dst) {
                self.handle_signed_message(msg, route, our_name, &[])?;
            } else {
                self.send_signed_message(&msg, route, &our_name, &[])?;
            }
        }
        Ok(())
    }

    fn send_signed_message(&mut self,
                           signed_msg: &SignedMessage,
                           route: u8,
                           hop: &XorName,
                           sent_to: &[XorName])
                           -> Result<(), RoutingError> {
        let sent_by_us = hop == self.name() && signed_msg.signed_by(self.full_id().public_id());
        if sent_by_us {
            self.stats.count_route(route);
        }

        let routing_msg = signed_msg.routing_message();

        if let Authority::Client { ref peer_id, .. } = routing_msg.dst {
            if self.name() == routing_msg.dst.name() {
                // This is a message for a client we are the proxy of. Relay it.
                return self.relay_to_client(signed_msg.clone(), peer_id);
            } else if self.in_authority(&routing_msg.dst) {
                return Ok(()); // Message is for us as a client.
            }
        }

        let (new_sent_to, target_peer_ids) = self.get_targets(routing_msg, route, hop, sent_to)?;

        for target_peer_id in target_peer_ids {
            self.send_signed_msg_to_peer(signed_msg, target_peer_id, route, new_sent_to.clone())?;
        }
        Ok(())
    }

    fn send_direct_msg_to_peer(&mut self,
                               msg: DirectMessage,
                               target: PeerId,
                               priority: u8)
                               -> Result<(), RoutingError> {
        let (peer_id, bytes) = if self.crust_service.is_connected(&target) {
            (target, serialisation::serialise(&Message::Direct(msg))?)
        } else if let Some(&tunnel_id) = self.tunnels
            .tunnel_for(&target) {
            let message = Message::TunnelDirect {
                content: msg,
                src: self.crust_service.id(),
                dst: target,
            };
            (tunnel_id, serialisation::serialise(&message)?)
        } else {
            trace!("{:?} Not connected or tunneling to {:?}. Dropping peer.",
                   self,
                   target);
            self.disconnect_peer(&target);
            return Ok(());
        };
        // TODO: Refactor so that filtering is possible here as well
        // if !self.filter_outgoing_routing_msg(signed_msg.routing_message(), &target, route) {
        if let Err(err) = self.send_or_drop(&peer_id, bytes, priority) {
            info!("{:?} Error sending message to {:?}: {:?}.",
                      self,
                      target,
                      err);
        }
        // }
        Ok(())
    }

    fn send_signed_msg_to_peer(&mut self,
                               signed_msg: &SignedMessage,
                               target: PeerId,
                               route: u8,
                               sent_to: Vec<XorName>)
                               -> Result<(), RoutingError> {
        let (peer_id, bytes) = if self.crust_service.is_connected(&target) {
            (target, self.to_hop_bytes(signed_msg.clone(), route, sent_to)?)
        } else if let Some(&tunnel_id) = self.tunnels
            .tunnel_for(&target) {
            (tunnel_id, self.to_tunnel_hop_bytes(signed_msg.clone(), route, sent_to, target)?)
        } else {
            trace!("{:?} Not connected or tunneling to {:?}. Dropping peer.",
                   self,
                   target);
            self.disconnect_peer(&target);
            return Ok(());
        };
        if !self.filter_outgoing_routing_msg(signed_msg.routing_message(), &target, route) {
            if let Err(err) = self.send_or_drop(&peer_id, bytes, signed_msg.priority()) {
                info!("{:?} Error sending message to {:?}: {:?}.",
                      self,
                      target,
                      err);
            }
        }
        Ok(())
    }

    fn relay_to_client(&mut self,
                       signed_msg: SignedMessage,
                       peer_id: &PeerId)
                       -> Result<(), RoutingError> {
        let priority = signed_msg.priority();

        if self.peer_mgr.get_connected_peer(peer_id).is_some() {
            if self.filter_outgoing_routing_msg(signed_msg.routing_message(), peer_id, 0) {
                return Ok(());
            }
            let hop_msg =
                HopMessage::new(signed_msg, 0, vec![], self.full_id.signing_private_key())?;
            let message = Message::Hop(hop_msg);
            let raw_bytes = serialisation::serialise(&message)?;
            self.send_or_drop(peer_id, raw_bytes, priority)
        } else {
            // Acknowledge the message so that the sender doesn't retry.
            let hop = *self.name();
            self.send_ack_from(signed_msg.routing_message(), 0, Authority::ManagedNode(hop));
            debug!("{:?} Client connection not found for message {:?}.",
                   self,
                   signed_msg);
            Err(RoutingError::ClientConnectionNotFound)
        }
    }

    /// Returns the peer that is responsible for collecting our signature for a group message.
    fn get_signature_target(&self, src: &Authority<XorName>, route: u8) -> Option<XorName> {
        if !src.is_group() && !src.is_section() {
            return Some(*self.name());
        }
        let mut group = self.peer_mgr
            .routing_table()
            .our_group()
            .iter()
            .chain(iter::once(self.name()))
            .sorted_by(|&lhs, &rhs| src.name().cmp_distance(lhs, rhs));
        group.truncate(self.min_group_size());
        if !group.contains(&self.name()) {
            None
        } else {
            Some(*group[route as usize % group.len()])
        }
    }

    /// Returns a list of target peer IDs.
    fn get_targets(&self,
                   routing_msg: &RoutingMessage,
                   route: u8,
                   hop: &XorName,
                   sent_to: &[XorName])
                   -> Result<(Vec<XorName>, Vec<PeerId>), RoutingError> {
        let force_via_proxy = match routing_msg.content {
            MessageContent::ConnectionInfo(ConnectionInfo { public_id, .. }) => {
                routing_msg.src.is_client() && public_id == *self.full_id.public_id()
            }
            _ => false,
        };

        if self.is_proper() && !force_via_proxy {
            let targets: HashSet<_> = self.peer_mgr
                .routing_table()
                .targets(&routing_msg.dst, *hop, route as usize)?
                .into_iter()
                .filter(|target| !sent_to.contains(target))
                .collect();
            let new_sent_to = if self.peer_mgr
                .routing_table()
                .our_group_prefix()
                .matches(routing_msg.dst.name()) {
                sent_to.iter()
                    .chain(targets.iter())
                    .chain(iter::once(self.name()))
                    .cloned()
                    .collect_vec()
            } else {
                vec![]
            };
            Ok((new_sent_to, self.peer_mgr.get_peer_ids(&targets)))
        } else if let Authority::Client { ref proxy_node_name, .. } = routing_msg.src {
            // We don't have any contacts in our routing table yet. Keep using
            // the proxy connection until we do.
            if let Some(&peer_id) = self.peer_mgr.get_proxy_peer_id(proxy_node_name) {
                Ok((vec![], vec![peer_id]))
            } else {
                error!("{:?} - Unable to find connection to proxy node in proxy map",
                       self);
                Err(RoutingError::ProxyConnectionNotFound)
            }
        } else {
            error!("{:?} - Source should be client if our state is a Client",
                   self);
            Err(RoutingError::InvalidSource)
        }
    }

    fn to_tunnel_hop_bytes(&self,
                           signed_msg: SignedMessage,
                           route: u8,
                           sent_to: Vec<XorName>,
                           dst: PeerId)
                           -> Result<Vec<u8>, RoutingError> {
        let hop_msg = HopMessage::new(signed_msg.clone(),
                                      route,
                                      sent_to,
                                      self.full_id.signing_private_key())?;
        let message = Message::TunnelHop {
            content: hop_msg,
            src: self.crust_service.id(),
            dst: dst,
        };

        Ok(serialisation::serialise(&message)?)
    }

    fn send_node_identify(&mut self, peer_id: PeerId) -> Result<(), RoutingError> {
        let serialised_public_id = serialisation::serialise(self.full_id().public_id())?;
        let signature = sign::sign_detached(&serialised_public_id,
                                            self.full_id().signing_private_key());
        let direct_message = DirectMessage::NodeIdentify {
            serialised_public_id: serialised_public_id,
            signature: signature,
        };

        self.send_direct_message(&peer_id, direct_message)
    }

    fn send_connection_info(&mut self,
                            their_public_id: PublicId,
                            src: Authority<XorName>,
                            dst: Authority<XorName>)
                            -> Result<(), RoutingError> {
        let their_name = *their_public_id.name();
        if let Some(peer_id) = self.peer_mgr
            .get_proxy_or_client_or_joining_node_peer_id(&their_public_id) {
            self.send_node_identify(peer_id)?;
            self.handle_node_identify(their_public_id, peer_id);
            return Ok(());
        }

        self.peer_mgr.allow_connect(&their_name)?;
        if let Some(token) = self.peer_mgr.get_connection_token(src, dst, their_public_id) {
            self.crust_service.prepare_connection_info(token);
        } else {
            trace!("{:?} Already sent connection info to {:?}!",
                   self,
                   their_name);
        }
        Ok(())
    }

    // Handle dropped peer with the given peer id. Returns true if we should keep running, false if
    // we should terminate.
    fn dropped_peer(&mut self, peer_id: &PeerId) -> bool {
        let (peer, removal_result) = match self.peer_mgr.remove_peer(peer_id) {
            Some(result) => result,
            None => return true,
        };

        if let Ok(removal_details) = removal_result {
            if !self.dropped_routing_node(removal_details) {
                return false;
            }
        }

        match *peer.state() {
            PeerState::Client => {
                debug!("{:?} Client disconnected: {:?}", self, peer_id);
            }
            PeerState::JoiningNode => {
                debug!("{:?} Joining node {:?} dropped. {} remaining.",
                       self,
                       peer_id,
                       self.peer_mgr.joining_nodes_num());
            }
            PeerState::Proxy => {
                debug!("{:?} Lost bootstrap connection to {:?} ({:?}).",
                       self,
                       peer.name(),
                       peer_id);

                if self.peer_mgr.routing_table().len() < self.min_group_size() - 1 {
                    self.send_event(Event::Terminate);
                    return false;
                }
            }
            _ => (),
        }

        true
    }

    // Handle dropped routing peer with the given name and removal details. Returns true if we
    // should keep running, false if we should terminate.
    fn dropped_routing_node(&mut self, details: RemovalDetails<XorName>) -> bool {
        info!("{:?} Dropped {:?} from the routing table.",
              self,
              details.name);

        let event = Event::NodeLost(details.name, self.peer_mgr.routing_table().clone());
        if let Err(err) = self.event_sender.send(event) {
            error!("{:?} Error sending event to routing user - {:?}", self, err);
        }

        self.merge_if_necessary();

        if self.peer_mgr.routing_table().len() < self.min_group_size() - 1 {
            debug!("{:?} Lost connection, less than {} remaining.",
                   self,
                   self.min_group_size() - 1);
            if !self.is_first_node {
                self.send_event(Event::RestartRequired);
                return false;
            }
        }

        true
    }

    fn send_group_split(&mut self, our_prefix: Prefix<XorName>, joining_node: XorName) {
        for prefix in self.peer_mgr.routing_table().prefixes() {
            let request_msg = RoutingMessage {
                // this way of calculating the source avoids using the joining node as the route
                src: Authority::Section(our_prefix.substituted_in(!joining_node)),
                dst: Authority::Section(prefix.substituted_in(joining_node)),
                content: MessageContent::GroupSplit(our_prefix, joining_node),
            };
            if let Err(err) = self.send_routing_message(request_msg) {
                debug!("{:?} Failed to send GroupSplit: {:?}.", self, err);
            }
        }
    }

    fn merge_if_necessary(&mut self) {
        if let Some(merge_details) = self.peer_mgr.routing_table().should_merge() {
            let src_name = self.peer_mgr.routing_table().our_group_prefix().lower_bound();
            self.send_own_group_merge(merge_details, Authority::Section(src_name));
        }
    }

    fn send_own_group_merge(&mut self,
                            merge_details: OwnMergeDetails<XorName>,
                            src: Authority<XorName>) {
        let groups = merge_details.groups
            .into_iter()
            .map(|(prefix, members)| {
                (prefix, self.peer_mgr.get_pub_ids(&members).into_iter().sorted())
            })
            .sorted();
        let request_content = MessageContent::OwnGroupMerge {
            sender_prefix: merge_details.sender_prefix,
            merge_prefix: merge_details.merge_prefix,
            groups: groups,
        };
        for &bit in &[false, true] {
            let request_msg = RoutingMessage {
                src: src,
                dst: Authority::Section(merge_details.merge_prefix.pushed(bit).lower_bound()),
                content: request_content.clone(),
            };
            if let Err(err) = self.send_routing_message(request_msg) {
                debug!("{:?} Failed to send OwnGroupMerge: {:?}.", self, err);
            }
        }
    }

    fn send_other_group_merge(&mut self,
                              targets: BTreeSet<Prefix<XorName>>,
                              merge_details: OtherMergeDetails<XorName>,
                              src: Authority<XorName>) {
        let group: BTreeSet<PublicId> =
            self.peer_mgr.get_pub_ids(&merge_details.group).into_iter().collect();
        for target in &targets {
            let request_content = MessageContent::OtherGroupMerge {
                prefix: merge_details.prefix,
                group: group.clone(),
            };
            let request_msg = RoutingMessage {
                src: src,
                dst: Authority::Section(target.lower_bound()),
                content: request_content,
            };

            if let Err(err) = self.send_routing_message(request_msg) {
                debug!("{:?} Failed to send OtherGroupMerge: {:?}.", self, err);
            }
        }
    }

    fn dropped_tunnel_client(&mut self, peer_id: &PeerId) {
        for other_id in self.tunnels.drop_client(peer_id) {
            let message = DirectMessage::TunnelClosed(*peer_id);
            let _ = self.send_direct_message(&other_id, message);
        }
    }

    fn dropped_tunnel_node(&mut self, peer_id: &PeerId) {
        let peers = self.tunnels
            .remove_tunnel(peer_id)
            .into_iter()
            .filter_map(|dst_id| {
                self.peer_mgr.get_routing_peer(&dst_id).map(|dst_pub_id| (dst_id, *dst_pub_id))
            })
            .collect_vec();
        for (dst_id, pub_id) in peers {
            self.dropped_peer(&dst_id);
            debug!("{:?} Lost tunnel for peer {:?} ({:?}). Requesting new tunnel.",
                   self,
                   dst_id,
                   pub_id.name());
            self.find_tunnel_for_peer(dst_id, &pub_id);
        }
    }

    // Proper node is either the first node in the network or a node which has at least one entry
    // in its routing table.
    fn is_proper(&self) -> bool {
        self.is_first_node || self.peer_mgr.routing_table().len() >= 1
    }

    fn send_direct_message(&mut self,
                           dst_id: &PeerId,
                           direct_message: DirectMessage)
                           -> Result<(), RoutingError> {
        self.stats().count_direct_message(&direct_message);

        if let Some(&tunnel_id) = self.tunnels.tunnel_for(dst_id) {
            let message = Message::TunnelDirect {
                content: direct_message,
                src: self.crust_service.id(),
                dst: *dst_id,
            };
            self.send_message(&tunnel_id, message)
        } else {
            self.send_message(dst_id, Message::Direct(direct_message))
        }
    }
}

impl Base for Node {
    fn crust_service(&self) -> &Service {
        &self.crust_service
    }

    fn full_id(&self) -> &FullId {
        &self.full_id
    }

    fn in_authority(&self, auth: &Authority<XorName>) -> bool {
        if let Authority::Client { ref client_key, .. } = *auth {
            client_key == self.full_id.public_id().signing_public_key()
        } else {
            self.is_proper() && self.peer_mgr.routing_table().in_authority(auth)
        }
    }

    fn handle_lost_peer(&mut self, peer_id: PeerId) -> Transition {
        if peer_id == self.crust_service.id() {
            error!("{:?} LostPeer fired with our crust peer id", self);
            return Transition::Stay;
        }

        debug!("{:?} Received LostPeer - {:?}", self, peer_id);

        self.dropped_tunnel_client(&peer_id);
        self.dropped_tunnel_node(&peer_id);

        if self.dropped_peer(&peer_id) {
            Transition::Stay
        } else {
            Transition::Terminate
        }
    }

    fn send_event(&self, event: Event) {
        let _ = self.event_sender.send(event);
    }

    fn stats(&mut self) -> &mut Stats {
        &mut self.stats
    }
}

#[cfg(feature = "use-mock-crust")]
impl Node {
    /// Routing table of this node.
    pub fn routing_table(&self) -> &RoutingTable<XorName> {
        self.peer_mgr.routing_table()
    }

    /// Resends all unacknowledged messages.
    pub fn resend_unacknowledged(&mut self) -> bool {
        let timer_tokens = self.ack_mgr.timer_tokens();
        for timer_token in &timer_tokens {
            self.resend_unacknowledged_timed_out_msgs(*timer_token);
        }
        !timer_tokens.is_empty()
    }

    /// Are there any unacknowledged messages?
    pub fn has_unacknowledged(&self) -> bool {
        self.ack_mgr.has_pending()
    }

    pub fn clear_state(&mut self) {
        self.ack_mgr.clear();
        self.peer_mgr.remove_connecting_peers();
        self.routing_msg_filter.clear();
    }

    pub fn set_next_node_name(&mut self, relocation_name: Option<XorName>) {
        self.next_node_name = relocation_name;
    }
}

impl Bootstrapped for Node {
    fn ack_mgr(&self) -> &AckManager {
        &self.ack_mgr
    }

    fn ack_mgr_mut(&mut self) -> &mut AckManager {
        &mut self.ack_mgr
    }

    fn min_group_size(&self) -> usize {
        self.peer_mgr.routing_table().min_group_size()
    }


    fn send_routing_message_via_route(&mut self,
                                      routing_msg: RoutingMessage,
                                      route: u8)
                                      -> Result<(), RoutingError> {
        if !self.in_authority(&routing_msg.src) {
            trace!("{:?} Not part of the source authority. Not sending message {:?}.",
                   self,
                   routing_msg);
            return Ok(());
        }
        let group_list = if routing_msg.src.is_group() || routing_msg.src.is_section() {
            GroupList { pub_ids: self.hop_pub_ids(self.name())? }
        } else {
            GroupList { pub_ids: iter::once(*self.full_id().public_id()).collect() }
        };

        let mut signed_msg = SignedMessage::new(routing_msg, &self.full_id)?;
        signed_msg.add_group_list(group_list);
        if !self.add_to_pending_acks(&signed_msg, route) {
            debug!("{:?} already received an ack for {:?} - so not resending it.",
                   self,
                   signed_msg);
            return Ok(());
        }

        match self.get_signature_target(&signed_msg.routing_message().src, route) {
            None => Ok(()),
            Some(target_name) if target_name == *self.name() => {
                trace!("{:?} Starting message accumulation for {:?}", self, signed_msg);
                self.accumulate_message(signed_msg, route)
            }
            Some(target_name) => {
                if let Some(&peer_id) = self.peer_mgr.get_peer_id(&target_name) {
                    let direct_msg = {
                        let sign_key = self.full_id().signing_private_key();
                        signed_msg.routing_message().to_signature(sign_key)?
                    };
                    trace!("{:?} Sending signature for {:?} to {:?}",
                           self,
                           signed_msg,
                           target_name);
                    self.send_direct_msg_to_peer(direct_msg, peer_id, signed_msg.priority())
                } else {
                    Err(RoutingError::RoutingTable(RoutingTableError::NoSuchPeer))
                }
            }
        }
    }

    fn routing_msg_filter(&mut self) -> &mut RoutingMessageFilter {
        &mut self.routing_msg_filter
    }

    fn timer(&mut self) -> &mut Timer {
        &mut self.timer
    }
}

impl Debug for Node {
    fn fmt(&self, formatter: &mut Formatter) -> fmt::Result {
        write!(formatter, "Node({})", self.name())
    }
}

// Verify the serialised public id against the signature.
fn verify_signed_public_id(serialised_public_id: &[u8],
                           signature: &sign::Signature)
                           -> Result<PublicId, RoutingError> {
    let public_id: PublicId = serialisation::deserialise(serialised_public_id)?;
    let public_key = public_id.signing_public_key();
    if sign::verify_detached(signature, serialised_public_id, public_key) {
        Ok(public_id)
    } else {
        Err(RoutingError::FailedSignature)
    }
}<|MERGE_RESOLUTION|>--- conflicted
+++ resolved
@@ -662,13 +662,8 @@
                                                   peer_id,
                                                   message_id)
             }
-<<<<<<< HEAD
-            (GetNodeNameResponse { relocated_id, group, .. }, NodeManager(_), dst) => {
+            (GetNodeNameResponse { relocated_id, group, .. }, Section(_), dst) => {
                 self.handle_get_node_name_response(relocated_id, group, dst);
-=======
-            (GetNodeNameResponse { relocated_id, groups, .. }, Section(_), dst) => {
-                self.handle_get_node_name_response(relocated_id, groups, dst);
->>>>>>> 3535ae12
                 Ok(())
             }
             (ExpectCloseNode { expect_id, client_auth, message_id }, Section(_), Section(_)) => {
@@ -684,10 +679,10 @@
             (ConnectionInfo(conn_info), ManagedNode(src_name), dst @ ManagedNode(_)) => {
                 self.handle_connection_info_from_node(conn_info, src_name, dst)
             }
-            (CandidateApproval(validity), NaeManager(_), NaeManager(candidate_name)) => {
+            (CandidateApproval(validity), Section(_), Section(candidate_name)) => {
                 self.handle_node_approval_vote(candidate_name, validity)
             }
-            (NodeApproval { relocated_id, groups }, NodeManager(_), dst @ Client { .. }) => {
+            (NodeApproval { relocated_id, groups }, Section(_), dst @ Client { .. }) => {
                 self.handle_node_approval_no_resource_proof(relocated_id, groups, dst);
                 Ok(())
             }
@@ -802,8 +797,8 @@
                 .verify_candidate(name, proof, leading_zero_bytes, RESOURCE_PROOF_DIFFICULTY) {
             let response_content = MessageContent::CandidateApproval(valid_candidate);
             let response_msg = RoutingMessage {
-                src: Authority::NaeManager(name),
-                dst: Authority::NaeManager(name),
+                src: Authority::Section(name),
+                dst: Authority::Section(name),
                 content: response_content,
             };
             info!("{:?} Sending CandidateApproval {:?} to group.",
@@ -991,8 +986,8 @@
                       *public_id.name());
                 // From Y -> Y
                 let _ = self.send_routing_message(RoutingMessage {
-                    src: Authority::NaeManager(*public_id.name()),
-                    dst: Authority::NaeManager(*public_id.name()),
+                    src: Authority::Section(*public_id.name()),
+                    dst: Authority::Section(*public_id.name()),
                     content: MessageContent::CandidateApproval(false),
                 });
             } else {
@@ -1315,7 +1310,7 @@
     fn handle_node_approval_no_resource_proof(&mut self,
                                               relocated_id: PublicId,
                                               groups: Vec<(Prefix<XorName>, Vec<PublicId>)>,
-                                              dst: Authority) {
+                                              dst: Authority<XorName>) {
         if !self.peer_mgr.routing_table().is_empty() {
             warn!("{:?} Received duplicate GetNodeName response.", self);
             return;
@@ -1344,13 +1339,8 @@
     // sent by each node in the target group with the new node name and group for resource proving.
     fn handle_get_node_name_response(&mut self,
                                      relocated_id: PublicId,
-<<<<<<< HEAD
                                      group: (Prefix<XorName>, Vec<PublicId>),
-                                     dst: Authority) {
-=======
-                                     groups: Vec<(Prefix<XorName>, Vec<PublicId>)>,
                                      dst: Authority<XorName>) {
->>>>>>> 3535ae12
         if !self.peer_mgr.routing_table().is_empty() {
             warn!("{:?} Received duplicate GetNodeName response.", self);
             return;
