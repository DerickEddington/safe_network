--- conflicted
+++ resolved
@@ -310,12 +310,7 @@
             let routing_msg = self.construct_connect_request_msg(&peer.name);
             if self.bootstrap_node_id.is_some() {
                 let bootstrap_node = self.bootstrap_node_id.clone();
-<<<<<<< HEAD
-                let _ = self.connection_manager.send(self.encode(&routing_msg),
-                                                                 bootstrap_node.unwrap());
-=======
                 let _ = self.connection_manager.send(self.encode(&routing_msg), bootstrap_node.unwrap());
->>>>>>> c55eae55
             }
             // SendSwarmOrParallel  // FIXME
         }
