// Copyright 2016 MaidSafe.net limited.
//
// This SAFE Network Software is licensed to you under (1) the MaidSafe.net Commercial License,
// version 1.0 or later, or (2) The General Public License (GPL), version 3, depending on which
// licence you accepted on initial access to the Software (the "Licences").
//
// By contributing code to the SAFE Network Software, or to this project generally, you agree to be
// bound by the terms of the MaidSafe Contributor Agreement.  This, along with the Licenses can be
// found in the root directory of this project at LICENSE, COPYING and CONTRIBUTOR.
//
// Unless required by applicable law or agreed to in writing, the SAFE Network Software distributed
// under the GPL Licence is distributed on an "AS IS" BASIS, WITHOUT WARRANTIES OR CONDITIONS OF ANY
// KIND, either express or implied.
//
// Please review the Licences for the specific language governing permissions and limitations
// relating to use of the SAFE Network Software.

use crust::{PeerId, PrivConnectionInfo, PubConnectionInfo};
use error::RoutingError;
#[cfg(feature="use-mock-crust")]
use fake_clock::FakeClock as Instant;
use id::PublicId;
use itertools::Itertools;
use log::LogLevel;
use messages::MessageContent;
use rand;
use resource_proof::ResourceProof;
use resource_prover::RESOURCE_PROOF_DURATION_SECS;
use routing_table::{Authority, OwnMergeState, Prefix, RemovalDetails, RoutingTable,
                    VersionedPrefix};
use routing_table::Error as RoutingTableError;
use rust_sodium::crypto::hash::sha256;
use rust_sodium::crypto::sign;
use signature_accumulator::ACCUMULATION_TIMEOUT_SECS;
use std::{error, fmt, mem};
use std::collections::{BTreeMap, BTreeSet, HashMap, VecDeque};
use std::collections::hash_map::Values;
use std::time::Duration;
#[cfg(not(feature="use-mock-crust"))]
use std::time::Instant;
use types::MessageId;
use xor_name::{XOR_NAME_LEN, XorName};

/// Time (in seconds) after which a joining node will get dropped from the map of joining nodes.
const JOINING_NODE_TIMEOUT_SECS: u64 = 900;
/// Time (in seconds) after which the connection to a peer is considered failed.
const CONNECTION_TIMEOUT_SECS: u64 = 90;
/// Time (in seconds) the node waits for a `NodeIdentify` message.
const NODE_IDENTIFY_TIMEOUT_SECS: u64 = 60;
/// Time (in seconds) after which a `VotedFor` candidate will be removed.
const CANDIDATE_ACCEPT_TIMEOUT_SECS: u64 = 60;
/// Time (in seconds) the node waits for connection from an expected node.
const NODE_CONNECT_TIMEOUT_SECS: u64 = 60;

pub type SectionMap = BTreeMap<VersionedPrefix<XorName>, BTreeSet<PublicId>>;

#[derive(Default)]
pub struct PeerDetails {
    pub routing_peer_details: Vec<(PeerId, XorName, bool)>,
    pub out_of_sync_peers: Vec<PeerId>,
    pub removal_details: Vec<RemovalDetails<XorName>>,
}

#[derive(Debug)]
/// Errors that occur in peer status management.
pub enum Error {
    /// The specified peer was not found.
    PeerNotFound,
    /// The peer is in a state that doesn't allow the requested operation.
    UnexpectedState,
}

impl fmt::Display for Error {
    fn fmt(&self, formatter: &mut fmt::Formatter) -> fmt::Result {
        match *self {
            Error::PeerNotFound => write!(formatter, "Peer not found"),
            Error::UnexpectedState => write!(formatter, "Peer state does not allow operation"),
        }
    }
}

impl error::Error for Error {
    fn description(&self) -> &str {
        match *self {
            Error::PeerNotFound => "Peer not found",
            Error::UnexpectedState => "Peer state does not allow operation",
        }
    }
}

/// The type of a connection with a peer in our routing table.
#[derive(Clone, Copy, Debug, Eq, PartialEq)]
pub enum RoutingConnection {
    /// We are/were the peer's proxy node.
    JoiningNode(Instant),
    /// The peer is/was our proxy node.
    Proxy(Instant),
    /// The peer is directly connected to us.
    Direct,
    /// The peer is connected via a tunnel.
    Tunnel,
}

/// Our relationship status with a known peer.
#[derive(Debug)]
// FIXME - See https://maidsafe.atlassian.net/browse/MAID-2026 for info on removing this exclusion.
#[cfg_attr(feature="cargo-clippy", allow(large_enum_variant))]
pub enum PeerState {
    /// Waiting for Crust to prepare our `PrivConnectionInfo`. Contains source and destination for
    /// sending it to the peer, and their connection info with the associated request's message ID,
    /// if we already received it.
    ConnectionInfoPreparing {
        /// Our authority
        us_as_src: Authority<XorName>,
        /// Peer's authority
        them_as_dst: Authority<XorName>,
        /// Peer's connection info if received
        their_info: Option<(PubConnectionInfo, MessageId)>,
    },
    /// The prepared connection info that has been sent to the peer.
    ConnectionInfoReady(PrivConnectionInfo),
    /// We called `connect` and are waiting for a `NewPeer` event.
    CrustConnecting,
    /// We failed to connect and are trying to find a tunnel node.
    SearchingForTunnel,
    /// We are connected - via a tunnel if the field is `true` - and waiting for a `NodeIdentify`.
    AwaitingNodeIdentify(bool),
    /// We are the proxy for the client
    Client,
    /// We are the proxy for the joining node
    JoiningNode,
    /// We are approved and routing to that peer.
    Routing(RoutingConnection),
    /// Connected peer is a joining node and waiting for approval of routing.
    Candidate(RoutingConnection),
    /// We are connected to the peer who is our proxy node.
    Proxy,
}

impl PeerState {
    pub fn can_tunnel_for(&self) -> bool {
        match *self {
            PeerState::Routing(RoutingConnection::Direct) |
            PeerState::Candidate(RoutingConnection::Direct) => true,
            _ => false,
        }
    }
}

/// The result of adding a peer's `PubConnectionInfo`.
#[derive(Debug)]
pub enum ConnectionInfoReceivedResult {
    /// Our own connection info has already been prepared: The peer was switched to
    /// `CrustConnecting` status; Crust's `connect` method should be called with these infos now.
    Ready(PrivConnectionInfo, PubConnectionInfo),
    /// We don't have a connection info for that peer yet. The peer was switched to
    /// `ConnectionInfoPreparing` status; Crust's `prepare_connection_info` should be called with
    /// this token now.
    Prepare(u32),
    /// We are currently preparing our own connection info and need to wait for it. The peer
    /// remains in `ConnectionInfoPreparing` status.
    Waiting,
    /// We are already connected: They are our proxy.
    IsProxy,
    /// We are already connected: They are our client.
    IsClient,
    /// We are already connected: They are becoming a routing node.
    IsJoiningNode,
    /// We are already connected: They are a routing peer.
    IsConnected,
}

/// The result of adding our prepared `PrivConnectionInfo`. It needs to be sent to a peer as a
/// `PubConnectionInfo`.
#[derive(Debug)]
pub struct ConnectionInfoPreparedResult {
    /// The peer's public ID.
    pub pub_id: PublicId,
    /// The source authority for sending the connection info.
    pub src: Authority<XorName>,
    /// The destination authority for sending the connection info.
    pub dst: Authority<XorName>,
    /// If the peer's connection info was already present, the peer has been moved to
    /// `CrustConnecting` status. Crust's `connect` method should be called with these infos now.
    pub infos: Option<(PrivConnectionInfo, PubConnectionInfo, MessageId)>,
}

/// Represents peer we are connected or attempting connection to.
#[derive(Debug)]
pub struct Peer {
    pub_id: PublicId,
    peer_id: Option<PeerId>,
    state: PeerState,
    timestamp: Instant,
    valid: bool,
}

impl Peer {
    pub fn peer_id(&self) -> Option<&PeerId> {
        self.peer_id.as_ref()
    }

    pub fn pub_id(&self) -> &PublicId {
        &self.pub_id
    }

    pub fn name(&self) -> &XorName {
        self.pub_id.name()
    }

    pub fn state(&self) -> &PeerState {
        &self.state
    }

    pub fn valid(&self) -> bool {
        self.valid
    }

    /// Returns `true` if the peer is not connected and has timed out. In this case, it can be
    /// safely removed from the peer map.
    fn is_expired(&self) -> bool {
        match self.state {
            PeerState::ConnectionInfoPreparing { .. } |
            PeerState::ConnectionInfoReady(_) |
            PeerState::CrustConnecting |
            PeerState::SearchingForTunnel => {
                self.timestamp.elapsed() >= Duration::from_secs(CONNECTION_TIMEOUT_SECS)
            }
            PeerState::JoiningNode |
            PeerState::Proxy |
            PeerState::Candidate(_) |
            PeerState::Client |
            PeerState::Routing(_) |
            PeerState::AwaitingNodeIdentify(_) => false,
        }
    }

    /// Returns the `RoutingConnection` type for this peer when it is put in the routing table.
    fn to_routing_connection(&self, is_tunnel: bool) -> RoutingConnection {
        match self.state {
            PeerState::Candidate(conn) |
            PeerState::Routing(conn) => {
                if conn == RoutingConnection::Tunnel && !is_tunnel {
                    RoutingConnection::Direct
                } else {
                    conn
                }
            }
            PeerState::Proxy => RoutingConnection::Proxy(self.timestamp),
            PeerState::JoiningNode => RoutingConnection::JoiningNode(self.timestamp),
            PeerState::ConnectionInfoPreparing { .. } |
            PeerState::ConnectionInfoReady(_) |
            PeerState::CrustConnecting |
            PeerState::SearchingForTunnel |
            PeerState::Client |
            PeerState::AwaitingNodeIdentify(_) => {
                // Since some of these states arent exclusive to connection types,
                // use the is_tunnel argument to know the promoted connection type
                if is_tunnel {
                    RoutingConnection::Tunnel
                } else {
                    RoutingConnection::Direct
                }
            }
        }
    }
}

/// Holds peers and provides efficient insertion and lookup and removal by peer id and name.
#[derive(Debug)]
struct PeerMap {
    peers: HashMap<XorName, Peer>,
    names: HashMap<PeerId, XorName>,
}

impl PeerMap {
    fn new() -> Self {
        PeerMap {
            peers: HashMap::new(),
            names: HashMap::new(),
        }
    }

    fn get(&self, peer_id: &PeerId) -> Option<&Peer> {
        if let Some(name) = self.names.get(peer_id) {
            self.peers.get(name)
        } else {
            None
        }
    }

    fn get_mut(&mut self, peer_id: &PeerId) -> Option<&mut Peer> {
        if let Some(name) = self.names.get(peer_id) {
            self.peers.get_mut(name)
        } else {
            None
        }
    }

    fn get_by_name(&self, name: &XorName) -> Option<&Peer> {
        self.peers.get(name)
    }

    fn get_by_name_mut(&mut self, name: &XorName) -> Option<&mut Peer> {
        self.peers.get_mut(name)
    }

    // Iterator over all peers in the map.
    fn peers(&self) -> Values<XorName, Peer> {
        self.peers.values()
    }

    fn insert(&mut self, peer: Peer) -> Option<Peer> {
        let old_peer = peer.peer_id
            .and_then(|peer_id| self.names.insert(peer_id, *peer.name()))
            .and_then(|old_name| self.peers.remove(&old_name));
        self.peers.insert(*peer.name(), peer).or(old_peer)
    }

    fn remove(&mut self, peer_id: &PeerId) -> Option<Peer> {
        if let Some(name) = self.names.remove(peer_id) {
            self.peers.remove(&name)
        } else {
            None
        }
    }

    fn remove_by_name(&mut self, name: &XorName) -> Option<Peer> {
        if let Some(peer) = self.peers.remove(name) {
            if let Some(peer_id) = peer.peer_id {
                let _ = self.names.remove(&peer_id);
            }

            Some(peer)
        } else {
            None
        }
    }
}

#[derive(Debug)]
enum CandidateState {
    VotedFor,
    AcceptedAsCandidate,
    Approved,
}

#[derive(Debug)]
struct ChallengeResponse {
    target_size: usize,
    difficulty: u8,
    seed: Vec<u8>,
    proof: VecDeque<u8>,
}

/// Holds the information of the joining node.
#[derive(Debug)]
struct Candidate {
    insertion_time: Instant,
    challenge_response: Option<ChallengeResponse>,
    target_interval: (XorName, XorName),
    new_pub_id: Option<PublicId>,
    new_client_auth: Option<Authority<XorName>>,
    state: CandidateState,
    passed_our_challenge: bool,
}

impl Candidate {
    fn new(target_interval: (XorName, XorName)) -> Candidate {
        Candidate {
            insertion_time: Instant::now(),
            challenge_response: None,
            target_interval: target_interval,
            new_pub_id: None,
            new_client_auth: None,
            state: CandidateState::VotedFor,
            passed_our_challenge: false,
        }
    }

    fn is_expired(&self) -> bool {
        let timeout_duration = match self.state {
            CandidateState::VotedFor => Duration::from_secs(CANDIDATE_ACCEPT_TIMEOUT_SECS),
            CandidateState::AcceptedAsCandidate |
            CandidateState::Approved => {
                Duration::from_secs(RESOURCE_PROOF_DURATION_SECS + ACCUMULATION_TIMEOUT_SECS)
            }
        };
        self.insertion_time.elapsed() > timeout_duration
    }

    fn is_approved(&self) -> bool {
        match self.state {
            CandidateState::VotedFor |
            CandidateState::AcceptedAsCandidate => false,
            CandidateState::Approved => true,
        }
    }

    fn has_valid_new_pub_id(&self) -> bool {
        // FIXME(Fraser) - Create and use new helper in `PublicId::has_valid_name()` too?
        self.new_pub_id
            .map_or(false, |new_pub_id| {
                new_pub_id
                    .name()
                    .between(&self.target_interval.0, &self.target_interval.1)
            })
    }

    fn fmt_new_name(&self) -> String {
        self.new_pub_id
            .as_ref()
            .map_or("?".to_string(),
                    |new_pub_id| format!("{}", new_pub_id.name()))
    }
}

/// A container for information about other nodes in the network.
///
/// This keeps track of which nodes we know of, which ones we have tried to connect to, which IDs
/// we have verified, whom we are directly connected to or via a tunnel.
pub struct PeerManager {
    connection_token_map: HashMap<u32, PublicId>,
    peer_map: PeerMap,
    /// Peers we connected to but don't know about yet.
    unknown_peers: HashMap<PeerId, Instant>,
    /// Peers we expect to connect to
    expected_peers: HashMap<XorName, Instant>,
    proxy_peer_id: Option<PeerId>,
    routing_table: RoutingTable<XorName>,
    our_public_id: PublicId,
    /// Relocating nodes which want to join our section
    candidates: HashMap<PublicId, Candidate>,
}

impl PeerManager {
    /// Returns a new peer manager with no entries.
    pub fn new(min_section_size: usize, our_public_id: PublicId) -> PeerManager {
        PeerManager {
            connection_token_map: HashMap::new(),
            peer_map: PeerMap::new(),
            unknown_peers: HashMap::new(),
            expected_peers: HashMap::new(),
            proxy_peer_id: None,
            routing_table: RoutingTable::new(*our_public_id.name(), min_section_size),
            our_public_id: our_public_id,
            candidates: HashMap::new(),
        }
    }

    /// Add prefixes into routing table.
    pub fn add_prefixes(&mut self,
                        prefixes: Vec<VersionedPrefix<XorName>>)
                        -> Result<(), RoutingError> {
        Ok(self.routing_table.add_prefixes(prefixes)?)
    }

    /// Returns the routing table.
    pub fn routing_table(&self) -> &RoutingTable<XorName> {
        &self.routing_table
    }

    /// Returns the unknown peers container.
    pub fn unknown_peers(&self) -> &HashMap<PeerId, Instant> {
        &self.unknown_peers
    }

    /// Notes that a new peer should be expected. This should only be called for peers not already
    /// in our routing table.
    pub fn expect_peer(&mut self, id: &PublicId) {
        let _ = self.expected_peers.insert(*id.name(), Instant::now());
    }

    /// Adds a potential candidate to the candidate list setting its state to `VotedFor`.  If
    /// another ongoing (i.e. unapproved) candidate exists, or if the candidate is unsuitable for
    /// adding to our section, returns an error.
    pub fn expect_candidate(&mut self,
                            old_pub_id: PublicId,
                            target_interval: (XorName, XorName))
                            -> Result<(), RoutingError> {
        if let Some((ongoing_pub_id, candidate)) =
            self.candidates
                .iter()
                .find(|&(_, cand)| !cand.is_approved()) {
            trace!("{:?} Rejected {} as a new candidate: still handling attempt by {}->{}.",
                   self,
                   old_pub_id.name(),
                   ongoing_pub_id.name(),
                   candidate.fmt_new_name());
            return Err(RoutingError::AlreadyHandlingJoinRequest);
        }
        let _ = self.candidates
            .insert(old_pub_id, Candidate::new(target_interval));
        Ok(())
    }

    /// Our section has agreed that the candidate should be accepted pending proof of resource.
    /// Replaces any other potential candidate we have previously voted for.  Sets the candidate
    /// state to `AcceptedAsCandidate`.
    pub fn accept_as_candidate(&mut self,
                               old_pub_id: PublicId,
                               target_interval: (XorName, XorName))
                               -> BTreeSet<PublicId> {
        self.remove_unapproved_candidates(&old_pub_id);
        self.candidates
            .entry(old_pub_id)
            .or_insert_with(|| Candidate::new(target_interval))
            .state = CandidateState::AcceptedAsCandidate;
        let our_section = self.routing_table.our_section();
        self.get_pub_ids(our_section)
    }

    /// Returns a tuple of the old `PublicId` and new `PublicId` (in that order) if it exists.
    pub fn get_candidate_from_peer_id(&self, peer_id: &PeerId) -> Option<(PublicId, PublicId)> {
        let new_pub_id = if let Some(peer) = self.get_peer(peer_id) {
            *peer.pub_id()
        } else {
            return None;
        };
        let old_pub_id = if let Some(elt) = self.candidates
               .iter()
               .find(|&(_, cand)| match cand.new_pub_id {
                         Some(pub_id) => pub_id == new_pub_id,
                         None => false,
                     }) {
            *elt.0
        } else {
            return None;
        };
        Some((old_pub_id, new_pub_id))
    }

    /// Verifies proof of resource.  If the response is not the current candidate, or if it fails
    /// validation, returns `Err`.  Otherwise returns the target size, difficulty and the time
    /// elapsed since the candidate was inserted.
    pub fn verify_candidate(&mut self,
                            old_pub_id: &PublicId,
                            part_index: usize,
                            part_count: usize,
                            proof_part: Vec<u8>,
                            leading_zero_bytes: u64)
                            -> Result<Option<(usize, u8, Duration)>, RoutingError> {
        let candidate = if let Some(candidate) = self.candidates.get_mut(old_pub_id) {
            candidate
        } else {
            return Err(RoutingError::UnknownCandidate);
        };
        let challenge_response = &mut (if let Some(ref mut rp) = candidate.challenge_response {
                                           rp
                                       } else {
                                           return Err(RoutingError::FailedResourceProofValidation);
                                       });
        challenge_response.proof.extend(proof_part);
        if part_index + 1 != part_count {
            return Ok(None);
        }
        let rp_object = ResourceProof::new(challenge_response.target_size,
                                           challenge_response.difficulty);
        if rp_object.validate_all(&challenge_response.seed,
                                  &challenge_response.proof,
                                  leading_zero_bytes) {
            candidate.passed_our_challenge = true;
            Ok(Some((challenge_response.target_size,
                     challenge_response.difficulty,
                     candidate.insertion_time.elapsed())))
        } else {
            Err(RoutingError::FailedResourceProofValidation)
        }
    }

    /// Returns a (`MessageContent::CandidateApproval`, new name) tuple completed using the verified
    /// candidate's details.
    pub fn verified_candidate_info(&self) -> Result<(MessageContent, XorName), RoutingError> {
        if let Some((old_pub_id, candidate)) =
            self.candidates
                .iter()
                .find(|&(_, cand)| cand.passed_our_challenge && !cand.is_approved()) {
<<<<<<< HEAD
            return if let (Some(new_pub_id), Some(new_client_auth)) =
                (candidate.new_pub_id.as_ref(), candidate.new_client_auth.as_ref()) {
                       self.peer_map
                           .get_by_name(new_pub_id.name())
                           .map_or(Err(RoutingError::UnknownCandidate), |_peer| {
                    Ok((MessageContent::CandidateApproval {
                            old_public_id: *old_pub_id,
                            new_public_id: *new_pub_id,
                            new_client_auth: *new_client_auth,
                            sections: self.pub_ids_by_section(),
                        },
                        *new_pub_id.name()))
                })
=======
            return if let Some(peer) = self.peer_map.get_by_name(name) {
                       Ok((*peer.pub_id(), candidate.client_auth, self.ideal_rt()))
>>>>>>> e8277bfb
                   } else {
                       Err(RoutingError::UnknownCandidate)
                   };
        }
        if let Some((old_pub_id, candidate)) =
            self.candidates
                .iter()
                .find(|&(_, cand)| !cand.is_approved()) {
            info!("{:?} Candidate {}->{} has not passed our resource proof challenge in time. Not \
                   sending approval vote to our section with {:?}",
                  self,
                  old_pub_id.name(),
                  candidate.fmt_new_name(),
                  self.routing_table.our_prefix());
        }
        Err(RoutingError::UnknownCandidate)
    }

    /// Handles accumulated candidate approval.  Marks the candidate as `Approved` and returns the
    /// candidate's `PeerId`; or `Err` if the peer is not the candidate or we are missing its info.
    pub fn handle_candidate_approval(&mut self,
                                     old_pub_id: &PublicId,
                                     new_pub_id: &PublicId,
                                     new_client_auth: &Authority<XorName>)
                                     -> Result<Option<PeerId>, RoutingError> {
        let debug_id = format!("{:?}", self);
        if let Some(candidate) = self.candidates.get_mut(old_pub_id) {
            candidate.new_pub_id = Some(*new_pub_id);
            candidate.new_client_auth = Some(*new_client_auth);
            candidate.state = CandidateState::Approved;
<<<<<<< HEAD
            if let Some(peer) = self.peer_map.get_by_name(new_pub_id.name()) {
=======
            if let Some(peer) = self.peer_map.get_by_name_mut(&candidate_name) {
                peer.valid = true;
>>>>>>> e8277bfb
                if let Some(peer_id) = peer.peer_id() {
                    if let PeerState::Candidate(_) = *peer.state() {
                        return Ok(Some(*peer_id));
                    } else {
                        trace!("{} Candidate {}->{} not yet connected to us.",
                               debug_id,
                               old_pub_id.name(),
                               new_pub_id.name());
                        return Ok(None);
                    };
                } else {
                    trace!("{} No peer ID with name {}", debug_id, new_pub_id.name());
                }
            } else {
                trace!("{} No peer with name {}", debug_id, new_pub_id.name());
            }
            return Err(RoutingError::InvalidStateForOperation);
        }

        self.remove_unapproved_candidates(old_pub_id);
        // TODO - decide how to best handle inserting a new candidate where we don't need the "old"
        //        info, since the candidate has now been approved.  Currently using fake details,
        //        but this could either be made an optional field in `Candidate` (unwieldy) or
        //        passed in the `CandidateApproval` message (wasteful).
        let fake_target_interval = (XorName([0; XOR_NAME_LEN]), XorName([255; XOR_NAME_LEN]));
        let mut candidate = Candidate::new(fake_target_interval);
        candidate.state = CandidateState::Approved;
        candidate.new_pub_id = Some(*new_pub_id);
        candidate.new_client_auth = Some(*new_client_auth);
        let _ = self.candidates.insert(*old_pub_id, candidate);
        trace!("{:?} No candidate with name {}", self, old_pub_id.name());
        // TODO: more specific return error
        Err(RoutingError::InvalidStateForOperation)
    }

    /// Updates peer's state to `Candidate` in the peer map if it is an unapproved candidate and
    /// returns the whether the candidate needs to perform the resource proof.
    ///
    /// Returns:
    ///
    /// * Ok(true)                      if the peer is an unapproved candidate
    /// * Ok(false)                     if the peer has already been approved
    /// * Err(CandidateIsTunnelling)    if the peer is tunnelling
    /// * Err(UnknownCandidate)         if the peer is not in the candidate list
    #[cfg_attr(feature = "cargo-clippy", allow(too_many_arguments))]
    pub fn handle_candidate_identify(&mut self,
                                     old_pub_id: &PublicId,
                                     new_pub_id: &PublicId,
                                     new_client_auth: &Authority<XorName>,
                                     peer_id: &PeerId,
                                     target_size: usize,
                                     difficulty: u8,
                                     seed: Vec<u8>,
                                     is_tunnel: bool)
                                     -> Result<bool, RoutingError> {
<<<<<<< HEAD
        let debug_id = format!("{:?}", self);
        if let Some(candidate) = self.candidates.get_mut(old_pub_id) {
            candidate.new_pub_id = Some(*new_pub_id);
            candidate.new_client_auth = Some(*new_client_auth);
            if candidate.is_approved() {
                Ok(false)
            } else if !candidate.has_valid_new_pub_id() {
                warn!("{} Candidate {}->{} has used a new ID which is not within the required \
                       target range.",
                      debug_id,
                      old_pub_id.name(),
                      new_pub_id.name());
                Err(RoutingError::InvalidRelocation)
=======
        let (res, should_insert) = if let Some(candidate) = self.candidates
               .get_mut(pub_id.name()) {
            if candidate.is_approved() {
                (Ok(false), None)
>>>>>>> e8277bfb
            } else {
                let conn = self.peer_map
                    .get(peer_id)
                    .map_or(RoutingConnection::Direct,
                            |peer| peer.to_routing_connection(is_tunnel));
                let state = PeerState::Candidate(conn);
<<<<<<< HEAD
                let _ = self.peer_map
                    .insert(Peer::new(*new_pub_id, Some(*peer_id), state));
=======
>>>>>>> e8277bfb
                if conn == RoutingConnection::Tunnel {
                    (Err(RoutingError::CandidateIsTunnelling), Some(state))
                } else {
                    candidate.challenge_response = Some(ChallengeResponse {
                                                            target_size: target_size,
                                                            difficulty: difficulty,
                                                            seed: seed,
                                                            proof: VecDeque::new(),
                                                        });
                    (Ok(true), Some(state))
                }
            }
        } else {
            (Err(RoutingError::UnknownCandidate), None)
        };

        if let Some(state) = should_insert {
            let _ = self.insert_peer(*pub_id, Some(*peer_id), state, false);
        }
        res
    }

    /// Logs info about ongoing candidate state, if any.
    pub fn show_candidate_status(&self) {
        let mut have_candidate = false;
        let log_prefix = format!("{:?} Candidate Status - ", self);
        for (old_pub_id, candidate) in
            self.candidates
                .iter()
                .filter(|&(_, cand)| !cand.is_expired()) {
            have_candidate = true;
            let mut log_msg = format!("{}{}->{} ",
                                      log_prefix,
                                      old_pub_id.name(),
                                      candidate.fmt_new_name());
            match candidate.challenge_response {
                Some(ChallengeResponse {
                         ref target_size,
                         ref proof,
                         ..
                     }) => {
                    if candidate.passed_our_challenge {
                        log_msg = format!("{}has passed our challenge ", log_msg);
                    } else if proof.is_empty() {
                        log_msg = format!("{}hasn't responded to our challenge yet ", log_msg);
                    } else {
                        log_msg = format!("{}has sent {}% of resource proof ",
                                          log_msg,
                                          (proof.len() * 100) / target_size);
                    }
                    if candidate.is_approved() {
                        log_msg = format!("{}and is approved by our section.", log_msg);
                    } else {
                        log_msg = format!("{}and is not yet approved by our section.", log_msg);
                    }
                }
                None => {
                    log_msg = format!("{}has not sent CandidateIdentify yet.", log_msg);
                }
            }
            trace!("{}", log_msg);
        }

        if have_candidate {
            return;
        }

        trace!("{}No candidate is currently being handled.", log_prefix);
    }

    /// Tries to add the given peer to the routing table.
    pub fn add_to_routing_table(&mut self,
                                pub_id: &PublicId,
                                peer_id: &PeerId,
                                is_tunnel: bool)
                                -> Result<(), RoutingTableError> {
        // Check we can find the peer in the map both by name and peer_id, and if so ensure it has
        // its `valid` flag set to true.
        let peer_by_name_is_valid = true;
        // TODO(Fraser) - uncomment this once PR #1435 is merged
        // let peer_by_name_is_valid = self.peer_map
        //     .get_by_name(pub_id.name())
        //     .map_or(false, |peer_by_name| peer_by_name.valid);
        if self.peer_map
               .get(peer_id)
               .map_or(false,
                       |peer_by_id| peer_by_id.valid && peer_by_name_is_valid) {
        } else {
            log_or_panic!(LogLevel::Error,
                          "{:?} Invalid peer {} added to the RT.",
                          self,
                          pub_id.name());
        }

        let _ = self.unknown_peers.remove(peer_id);
        let _ = self.expected_peers.remove(pub_id.name());
        let res = match self.routing_table.add(*pub_id.name()) {
            res @ Ok(_) |
            res @ Err(RoutingTableError::AlreadyExists) => res,
            Err(e) => return Err(e),
        };

        let conn_type = if is_tunnel {
            RoutingConnection::Tunnel
        } else {
            RoutingConnection::Direct
        };

        let conn = self.peer_map
            .get(peer_id)
            .map_or(conn_type, |peer| peer.to_routing_connection(is_tunnel));
        let _ = self.insert_peer(*pub_id, Some(*peer_id), PeerState::Routing(conn), true);
        trace!("{:?} Set {:?} to {:?}",
               self,
               pub_id.name(),
               PeerState::Routing(conn));
        res
    }

    /// Removes the peer with the given name if present, and returns the name and peer ID that was
    /// stored in the entry. If the peer is also our proxy, or we are theirs, it is reinserted as a
    /// proxy or joining node.
    fn remove_by_name(&mut self, name: XorName) -> Option<(XorName, PeerId)> {
        let peer = match self.peer_map.remove_by_name(&name) {
            Some(peer) => peer,
            None => return None,
        };
        match peer {
            Peer {
                state: PeerState::Routing(RoutingConnection::JoiningNode(timestamp)), ..
            } |
            Peer {
                state: PeerState::Candidate(RoutingConnection::JoiningNode(timestamp)), ..
            } => {
                debug!("{:?} Still acts as proxy of {:?}, re-insert peer as JoiningNode",
                       self,
                       name);
                let _ = self.peer_map
                    .insert(Peer {
                                timestamp: timestamp,
                                state: PeerState::JoiningNode,
                                ..peer
                            });
                None
            }
            Peer { state: PeerState::Routing(RoutingConnection::Proxy(timestamp)), .. } => {
                let _ = self.peer_map
                    .insert(Peer {
                                timestamp: timestamp,
                                state: PeerState::Proxy,
                                ..peer
                            });
                None
            }
            Peer { peer_id: Some(id), .. } => Some((name, id)),
            Peer { peer_id: None, .. } => None,
        }
    }

    /// Splits the indicated section and returns the `PeerId`s of any peers to which we should not
    /// remain connected.
    pub fn split_section(&mut self,
                         ver_pfx: VersionedPrefix<XorName>)
                         -> (Vec<(XorName, PeerId)>, Option<Prefix<XorName>>) {
        let (names_to_drop, our_new_prefix) = self.routing_table.split(ver_pfx);
        for name in &names_to_drop {
            info!("{:?} Dropped {:?} from the routing table.", self, name);
        }

        let removal_keys = self.candidates
            .iter()
            .filter_map(|(old_pub_id, candidate)| if let Some(new_name) =
                candidate.new_pub_id.map(|pub_id| *pub_id.name()) {
                            if !candidate.is_approved() &&
                               !self.routing_table.our_prefix().matches(&new_name) {
                                Some((*old_pub_id, new_name))
                            } else {
                                None
                            }
                        } else {
                            None
                        })
            .collect_vec();

        let ids_to_drop = names_to_drop
            .into_iter()
            .chain(removal_keys
                       .iter()
                       .map(|&(_old_pub_id, new_name)| new_name))
            .filter_map(|name| self.remove_by_name(name))
            .collect_vec();

        self.cleanup_proxy_peer_id();

        for &(old_pub_id, new_name) in &removal_keys {
            let _ = self.candidates.remove(&old_pub_id);
            trace!("{:?} Removed unapproved candidate {}->{} after split.",
                   self,
                   old_pub_id.name(),
                   new_name);
        }

        let old_expected_peers = mem::replace(&mut self.expected_peers, HashMap::new());
        self.expected_peers = old_expected_peers
            .into_iter()
            .filter(|&(ref name, _)| self.routing_table.need_to_add(name) == Ok(()))
            .collect();

        (ids_to_drop, our_new_prefix)
    }

    /// Adds the given prefix to the routing table, splitting or merging as necessary. Returns the
    /// list of peers that have been dropped and need to be disconnected.
    pub fn add_prefix(&mut self, ver_pfx: VersionedPrefix<XorName>) -> Vec<(XorName, PeerId)> {
        let names_to_drop = self.routing_table.add_prefix(ver_pfx);
        let old_expected_peers = mem::replace(&mut self.expected_peers, HashMap::new());
        self.expected_peers = old_expected_peers
            .into_iter()
            .filter(|&(ref name, _)| self.routing_table.need_to_add(name) == Ok(()))
            .collect();
        names_to_drop
            .into_iter()
            .filter_map(|name| if let Some(peer) = self.peer_map.remove_by_name(&name) {
                            self.cleanup_proxy_peer_id();
                            peer.peer_id.map(|peer_id| (name, peer_id))
                        } else {
                            None
                        })
            .collect()
    }

    /// Returns whether we should initiate a merge.
    pub fn should_merge(&self) -> bool {
        self.expected_peers.is_empty() && self.routing_table.should_merge()
    }

    /// Returns the sender prefix and sections to prepare a merge.
    pub fn merge_details(&self) -> (Prefix<XorName>, SectionMap) {
        let sections = self.routing_table
            .all_sections_iter()
            .map(|(prefix, (v, members))| (prefix.with_version(v), self.get_pub_ids(members)))
            .collect();
        (*self.routing_table.our_prefix(), sections)
    }

    /// Returns the `OwnMergeState` from `RoutingTable` which defines what further action needs to
    /// be taken by the node, and the list of peers we should disconnect from as well as those we
    /// should now connect to.
    pub fn merge_own_section(&mut self,
                             sender_prefix: Prefix<XorName>,
                             merge_version: u64,
                             sections: SectionMap)
                             -> (OwnMergeState<XorName>, Vec<(XorName, PeerId)>, Vec<PublicId>) {
        self.remove_expired();
        let needed = sections
            .iter()
            .flat_map(|(_, pub_ids)| pub_ids)
            .filter(|pub_id| !self.routing_table.has(pub_id.name()))
            .cloned()
            .collect();

        let ver_pfxs = sections.keys().cloned();
        let mut expected_peers = mem::replace(&mut self.expected_peers, HashMap::new());
        expected_peers.extend(sections
                                  .iter()
                                  .flat_map(|(_, members)| members)
                                  .filter_map(|pub_id| if self.routing_table
                                                     .has(pub_id.name()) {
                                                  None
                                              } else {
                                                  Some((*pub_id.name(), Instant::now()))
                                              }));
        self.expected_peers = expected_peers;
        let (merge_state, dropped) =
            self.routing_table
                .merge_own_section(sender_prefix.popped().with_version(merge_version), ver_pfxs);
        let ids_to_drop = dropped
            .into_iter()
            .filter_map(|name| self.remove_by_name(name))
            .collect_vec();
        (merge_state, ids_to_drop, needed)
    }

    pub fn merge_other_section(&mut self,
                               ver_pfx: VersionedPrefix<XorName>,
                               section: BTreeSet<PublicId>)
                               -> BTreeSet<PublicId> {
        self.remove_expired();

        let needed_names =
            self.routing_table
                .merge_other_section(ver_pfx, section.iter().map(PublicId::name).cloned());
        self.expected_peers
            .extend(needed_names.iter().map(|name| (*name, Instant::now())));
        section
            .into_iter()
            .filter(|pub_id| needed_names.contains(pub_id.name()))
            .collect()
    }

    /// Returns `true` if we are directly connected to both peers.
    pub fn can_tunnel_for(&self, peer_id: &PeerId, dst_id: &PeerId) -> bool {
        let peer_state = self.get_state(peer_id);
        let dst_state = self.get_state(dst_id);
        let result = match (peer_state, dst_state) {
            (Some(peer1), Some(peer2)) => peer1.can_tunnel_for() && peer2.can_tunnel_for(),
            _ => false,
        };
        if !result {
            trace!("{:?} Can't tunnel from {:?} with state {:?} to {:?} with state {:?}.",
                   self,
                   peer_id,
                   peer_state,
                   dst_id,
                   dst_state);
        }
        result
    }

    /// Returns the public ID of the given peer, if it is in `Routing` state.
    pub fn get_routing_peer(&self, peer_id: &PeerId) -> Option<&PublicId> {
        self.peer_map
            .get(peer_id)
            .and_then(|peer| if let PeerState::Routing(_) = peer.state {
                          Some(&peer.pub_id)
                      } else {
                          None
                      })
    }

    /// Returns the proxy node's public ID, if it has the given peer ID.
    pub fn get_proxy_public_id(&self, peer_id: &PeerId) -> Option<&PublicId> {
        if Some(*peer_id) == self.proxy_peer_id {
            self.peer_map.get(peer_id).map(Peer::pub_id)
        } else {
            None
        }
    }

    /// Returns the proxy node's peer ID, if it has the given name.
    pub fn get_proxy_peer_id(&self, name: &XorName) -> Option<&PeerId> {
        if let Some(ref peer_id) = self.proxy_peer_id {
            if self.peer_map.get(peer_id).map(Peer::name) == Some(name) {
                return Some(peer_id);
            }
        }

        None
    }

    /// Returns the proxy node's name if we have a proxy.
    pub fn get_proxy_name(&self) -> Option<&XorName> {
        self.proxy_peer_id
            .and_then(|proxy_peer_id| self.peer_map.get(&proxy_peer_id).map(Peer::name))
    }

    /// Inserts the given peer as a proxy node if applicable, returns `false` if it is not accepted
    /// and should be disconnected.
    pub fn set_proxy(&mut self, peer_id: PeerId, pub_id: PublicId) -> bool {
        if let Some(proxy_peer_id) = self.proxy_peer_id {
            debug!("{:?} Not accepting further bootstrap connections.", self);
            proxy_peer_id == peer_id
        } else {
            let _ = self.insert_peer(pub_id, Some(peer_id), PeerState::Proxy, false);
            self.proxy_peer_id = Some(peer_id);
            true
        }
    }

    /// Inserts the given client into the map. Returns true if we already had
    /// a peer with the given peer id.
    pub fn insert_client(&mut self, peer_id: PeerId, pub_id: PublicId) -> bool {
        self.insert_peer(pub_id, Some(peer_id), PeerState::Client, false)
    }

    /// Returns the given client's public key, if present.
    pub fn get_client(&self, peer_id: &PeerId) -> Option<&sign::PublicKey> {
        self.peer_map
            .get(peer_id)
            .and_then(|peer| match peer.state {
                          PeerState::Client => Some(peer.pub_id.signing_public_key()),
                          _ => None,
                      })
    }

    /// Inserts the given peer with `valid` set to false.
    ///
    /// This is to be used when we receive a `NodeIdentify` from a peer we do not have in the
    /// `peer_map`. We flag the `valid` attribute to false and accept the node as a temporary
    /// connection with the state `AwaitingNodeIdentify`.
    // TODO - Using `AwaitingNodeIdentify` for this extra purpose should be fixed in a future
    //        cleanup. What we need is a state indicating we've received a `NodeIdentify` but
    //        haven't been told by a section that we _should_ be connected to this peer. That
    //        state could be applicable in tandem with some of the other current states though, so
    //        it's not a trivial issue.
    pub fn insert_pending_approval_node(&mut self,
                                        peer_id: PeerId,
                                        pub_id: PublicId,
                                        is_tunnel: bool)
                                        -> bool {
        self.insert_peer(pub_id,
                         Some(peer_id),
                         PeerState::AwaitingNodeIdentify(is_tunnel),
                         false)
    }

    /// Inserts the given joining node into the map. Returns true if we already
    /// had a peer with the given peer id.
    pub fn insert_joining_node(&mut self, peer_id: PeerId, pub_id: PublicId) -> bool {
        self.insert_peer(pub_id, Some(peer_id), PeerState::JoiningNode, false)
    }

    /// Returns the given joining node's public key, if present.
    pub fn get_joining_node(&self, peer_id: &PeerId) -> Option<&sign::PublicKey> {
        self.peer_map
            .get(peer_id)
            .and_then(|peer| match peer.state {
                          PeerState::JoiningNode => Some(peer.pub_id.signing_public_key()),
                          _ => None,
                      })
    }

    /// Removes all joining nodes that have timed out, and returns their peer
    /// IDs. Also, removes our proxy if we have timed out.
    pub fn remove_expired_joining_nodes(&mut self) -> Vec<PeerId> {
        let expired_ids = self.peer_map
            .peers()
            .filter(|peer| match peer.state {
                        PeerState::JoiningNode | PeerState::Proxy => {
                            peer.timestamp.elapsed() >=
                            Duration::from_secs(JOINING_NODE_TIMEOUT_SECS)
                        }
                        _ => false,
                    })
            .filter_map(|peer| peer.peer_id)
            .collect_vec();

        for peer_id in &expired_ids {
            let _ = self.remove_peer(peer_id);
        }

        self.cleanup_proxy_peer_id();

        expired_ids
    }

    /// Removes all timed out connections to unknown peers (i.e. whose public id we don't have yet)
    /// and also known peers from whom we're awaiting a `NodeIdentify`, and returns their peer IDs.
    ///
    /// Also removes timed out expected peers (those we tried to connect to), but doesn't return
    /// those.
    pub fn remove_expired_connections(&mut self) -> Vec<PeerId> {
        self.remove_expired();
        let mut expired_connections = Vec::new();

        for (peer_id, xor_name) in &self.peer_map.names {
            if let Some(peer) = self.peer_map.peers.get(xor_name) {
                if let PeerState::AwaitingNodeIdentify(_) = peer.state {
                    if peer.timestamp.elapsed() >= Duration::from_secs(NODE_IDENTIFY_TIMEOUT_SECS) {
                        expired_connections.push(*peer_id);
                    }
                }
            }
        }

        for peer_id in &expired_connections {
            let _ = self.peer_map.remove(peer_id);
        }

        let mut expired_unknown_peers = Vec::new();

        for (peer_id, &timestamp) in &self.unknown_peers {
            if timestamp.elapsed() >= Duration::from_secs(NODE_IDENTIFY_TIMEOUT_SECS) {
                expired_unknown_peers.push(*peer_id);
            }
        }

        for peer_id in expired_unknown_peers {
            expired_connections.push(peer_id);
            let _ = self.unknown_peers.remove(&peer_id);
        }

        let mut expired_expected = Vec::new();
        for (name, timestamp) in &self.expected_peers {
            if timestamp.elapsed() >= Duration::from_secs(NODE_CONNECT_TIMEOUT_SECS) {
                expired_expected.push(*name);
            }
        }
        for name in expired_expected {
            let _ = self.expected_peers.remove(&name);
        }

        expired_connections
    }

    /// Returns the peer ID of the given node if it is our proxy or client or
    /// joining node.
    pub fn get_proxy_or_client_or_joining_node(&self,
                                               pub_id: &PublicId)
                                               -> Option<(XorName, PeerId)> {
        match self.peer_map.get_by_name(pub_id.name()) {
            Some(&Peer {
                      state: PeerState::Client,
                      pub_id,
                      peer_id: Some(peer_id),
                      ..
                  }) |
            Some(&Peer {
                      state: PeerState::JoiningNode,
                      pub_id,
                      peer_id: Some(peer_id),
                      ..
                  }) |
            Some(&Peer {
                      state: PeerState::Proxy,
                      pub_id,
                      peer_id: Some(peer_id),
                      ..
                  }) => return Some((*pub_id.name(), peer_id)),
            _ => (),
        }
        match self.peer_map.get_by_name(&XorName(sha256::hash(&pub_id.signing_public_key().0).0)) {
            Some(&Peer { state: PeerState::JoiningNode, pub_id, peer_id: Some(peer_id), ..}) =>
            // Joining node might have relocated by now but we might have it via its client name
            Some((*pub_id.name(), peer_id)),
            _ => None,
        }
    }

    /// Returns the number of clients for which we act as a proxy and which intend to become a
    /// node.
    pub fn joining_nodes_num(&self) -> usize {
        self.peer_map
            .peers()
            .filter(|&peer| match peer.state {
                        PeerState::JoiningNode => true,
                        _ => false,
                    })
            .count()
    }

    /// Returns the number of clients for which we act as a proxy and which do not intend to become
    /// a node.
    pub fn client_num(&self) -> usize {
        self.peer_map
            .peers()
            .filter(|&peer| match peer.state {
                        PeerState::Client => true,
                        _ => false,
                    })
            .count()
    }

    /// Marks the given peer as "connected and waiting for `NodeIdentify`".
    pub fn connected_to(&mut self, peer_id: &PeerId) {
        // ConnectSuccess may be received after establishing a tunnel to peer (and adding to RT).
        if let Some(peer @ &mut Peer {
                             state: PeerState::Routing(RoutingConnection::Tunnel), ..
                         }) = self.peer_map.get_mut(peer_id) {
            peer.state = PeerState::Routing(RoutingConnection::Direct);
            return;
        }
        if !self.set_state(peer_id, PeerState::AwaitingNodeIdentify(false)) {
            let _ = self.unknown_peers.insert(*peer_id, Instant::now());
        }
    }

    /// Marks the given peer as "connected via tunnel and waiting for `NodeIdentify`".
    /// Returns `false` if a tunnel is not needed.
    pub fn tunnelling_to(&mut self, peer_id: &PeerId) -> bool {
        match self.get_state(peer_id) {
            Some(&PeerState::AwaitingNodeIdentify(_)) |
            Some(&PeerState::Candidate(_)) |
            Some(&PeerState::Routing(_)) => return false,
            _ => (),
        }

        if !self.set_state(peer_id, PeerState::AwaitingNodeIdentify(true)) {
            let _ = self.unknown_peers.insert(*peer_id, Instant::now());
        }
        true
    }

    /// Returns the public ID of the given peer, if it is in `CrustConnecting` state.
    pub fn get_connecting_peer(&self, peer_id: &PeerId) -> Option<&PublicId> {
        self.peer_map
            .get(peer_id)
            .and_then(|peer| if let PeerState::CrustConnecting = peer.state {
                          return Some(&peer.pub_id);
                      } else {
                          None
                      })
    }

    /// Returns the given peer.
    pub fn get_peer(&self, peer_id: &PeerId) -> Option<&Peer> {
        self.peer_map.get(peer_id)
    }

    /// Returns the given peer.
    pub fn get_peer_by_name(&self, name: &XorName) -> Option<&Peer> {
        self.peer_map.get_by_name(name)
    }

    /// Returns the peer with the given peer_id if it is already in one of the
    /// connected states.
    pub fn get_connected_peer(&self, peer_id: &PeerId) -> Option<&Peer> {
        self.peer_map
            .get(peer_id)
            .and_then(|peer| match peer.state {
                          PeerState::Client |
                          PeerState::JoiningNode |
                          PeerState::Proxy |
                          PeerState::Candidate(_) |
                          PeerState::Routing(_) => Some(peer),
                          _ => None,
                      })
    }

    /// Are we expecting a connection from this name?
    pub fn is_expected(&self, name: &XorName) -> bool {
        self.expected_peers.contains_key(name)
    }

    /// Set the `PeerId` of the given node. Returns true if the peer is updated.
    pub fn set_peer_id(&mut self, name: &XorName, peer_id: PeerId) -> bool {
        if let Some(peer) = self.peer_map.remove_by_name(name) {
            self.insert_peer(peer.pub_id, Some(peer_id), peer.state, peer.valid);
            true
        } else {
            false
        }
    }

    /// Set the given peer as valid. Returns true if the peer is updated.
    pub fn set_peer_valid(&mut self, name: &XorName, valid: bool) -> bool {
        if let Some(peer) = self.peer_map.remove_by_name(name) {
            self.insert_peer(peer.pub_id, peer.peer_id, peer.state, valid);
            true
        } else {
            false
        }
    }

    /// Return the PeerId of the node with a given name
    pub fn get_peer_id(&self, name: &XorName) -> Option<&PeerId> {
        self.peer_map.get_by_name(name).and_then(Peer::peer_id)
    }

    /// Return the PeerIds of nodes bearing the names.
    pub fn get_peer_ids(&self, names: &BTreeSet<XorName>) -> Vec<PeerId> {
        names
            .iter()
            .filter_map(|name| self.get_peer_id(name))
            .cloned()
            .collect()
    }

    /// Returns the PublicIds of nodes given their names; the result is filtered to the names we
    /// know about (i.e. unknown names are ignored).
    pub fn get_pub_ids(&self, names: &BTreeSet<XorName>) -> BTreeSet<PublicId> {
        names
            .into_iter()
            .filter_map(|name| if name == self.our_public_id.name() {
                            Some(self.our_public_id)
                        } else if let Some(peer) = self.peer_map.get_by_name(name) {
                Some(*peer.pub_id())
            } else {
                error!("{:?} Missing public ID for peer {:?}.", self, name);
                None
            })
            .collect()
    }

    /// Returns all syncing peer's `PeerId`s, names and whether connected via a tunnel or not;
    /// together with all out-of-sync peer's `PeerId`s.
    /// And purges all dropped routing_nodes (nodes in routing_table but not in the peer_map)
    pub fn get_routing_peer_details(&mut self) -> PeerDetails {
        let mut result = PeerDetails::default();
        let mut dropped_routing_nodes = Vec::new();
        for name in self.routing_table().iter() {
            match self.peer_map.get_by_name(name) {
                None => {
                    log_or_panic!(LogLevel::Error,
                                  "{:?} Have {} in RT, but have no entry in peer_map for it.",
                                  self,
                                  name);
                    dropped_routing_nodes.push(*name);
                }
                Some(&Peer { peer_id: None, .. }) => {
                    log_or_panic!(LogLevel::Error,
                                  "{:?} Have {} in RT, but have no peer ID for it.",
                                  self,
                                  name);
                    dropped_routing_nodes.push(*name);
                }
                Some(&Peer {
                          peer_id: Some(peer_id),
                          ref state,
                          ..
                      }) => {
                    match *state {
                        PeerState::Routing(_) => (),
                        _ => {
                            log_or_panic!(LogLevel::Error,
                                          "{:?} Have {} in RT, but have state {:?} for it.",
                                          self,
                                          name,
                                          state);
                            dropped_routing_nodes.push(*name);
                            result.out_of_sync_peers.push(peer_id);
                        }
                    }
                }
            };
        }
        for name in dropped_routing_nodes {
            let _ = self.peer_map.remove_by_name(&name);
            if let Ok(removal_detail) = self.routing_table.remove(&name) {
                result.removal_details.push(removal_detail);
            }
        }
        let mut nodes_missing_from_rt = Vec::new();
        for peer in self.peer_map.peers() {
            let is_tunnel = match peer.state {
                PeerState::Routing(conn) => {
                    if !self.routing_table.has(peer.name()) {
                        nodes_missing_from_rt.push(*peer.name());
                        continue;
                    } else {
                        conn == RoutingConnection::Tunnel
                    }
                }
                PeerState::Candidate(conn) => conn == RoutingConnection::Tunnel,
                PeerState::AwaitingNodeIdentify(is_tunnel) => is_tunnel,
                _ => continue,
            };
            if let Some(peer_id) = peer.peer_id {
                result
                    .routing_peer_details
                    .push((peer_id, *peer.name(), is_tunnel));
            }
        }
        for name in nodes_missing_from_rt {
            if let Some(peer) = self.peer_map.remove_by_name(&name) {
                log_or_panic!(LogLevel::Error,
                              "{:?} Peer {:?} with state {:?} is missing from RT.",
                              self,
                              peer.name(),
                              peer.state);
                result.out_of_sync_peers.extend(peer.peer_id);
            }
        }
        result
    }

    pub fn correct_state_to_direct(&mut self, peer_id: &PeerId) {
        let state = match self.peer_map.get(peer_id).map(|peer| &peer.state) {
            Some(&PeerState::Routing(_)) => PeerState::Routing(RoutingConnection::Direct),
            Some(&PeerState::Candidate(_)) => PeerState::Candidate(RoutingConnection::Direct),
            Some(&PeerState::AwaitingNodeIdentify(_)) => PeerState::AwaitingNodeIdentify(false),
            state => {
                log_or_panic!(LogLevel::Error,
                              "{:?} Cannot set state {:?} to direct.",
                              self,
                              state);
                return;
            }
        };
        let _ = self.set_state(peer_id, state);
    }

    pub fn correct_state_to_tunnel(&mut self, peer_id: &PeerId) {
        let state = match self.peer_map.get(peer_id).map(|peer| &peer.state) {
            Some(&PeerState::Routing(_)) => PeerState::Routing(RoutingConnection::Tunnel),
            Some(&PeerState::Candidate(_)) => PeerState::Candidate(RoutingConnection::Tunnel),
            Some(&PeerState::AwaitingNodeIdentify(_)) => PeerState::AwaitingNodeIdentify(true),
            state => {
                log_or_panic!(LogLevel::Error,
                              "{:?} Cannot set state {:?} to tunnel.",
                              self,
                              state);
                return;
            }
        };
        let _ = self.set_state(peer_id, state);
    }

    /// Returns direct-connected peers suitable as a tunnel node for `client_name`.
    pub fn potential_tunnel_nodes(&self, client_name: &XorName) -> Vec<(XorName, PeerId)> {
        self.routing_table
            .iter()
            .filter(|tunnel_name| self.is_potential_tunnel_node(tunnel_name, client_name))
            .filter_map(|name| {
                            self.peer_map
                                .get_by_name(name)
                                .and_then(|peer| {
                                              peer.peer_id()
                                                  .and_then(|peer_id| Some((*name, *peer_id)))
                                          })
                        })
            .collect()
    }

    /// Returns `true` if `tunnel_name` is directly connected and in our section or in
    /// `client_name`'s section. If those sections are the same, `tunnel_name` is also allowed to
    /// match our sibling prefix instead.
    pub fn is_potential_tunnel_node(&self, tunnel_name: &XorName, client_name: &XorName) -> bool {
        if self.our_public_id.name() == tunnel_name || self.our_public_id.name() == client_name ||
           !self.get_state_by_name(tunnel_name)
                .map_or(false, PeerState::can_tunnel_for) {
            return false;
        }
        let our_prefix = self.routing_table.our_prefix();
        if our_prefix.matches(client_name) {
            our_prefix.popped().matches(tunnel_name)
        } else {
            self.routing_table
                .find_section_prefix(tunnel_name)
                .map_or(false, |pfx| pfx.matches(client_name) || pfx == *our_prefix)
        }
    }

    /// Sets the given peer to state `SearchingForTunnel` and returns querying candidates.
    /// Returns empty vector of candidates if it is already in Routing state.
    pub fn set_searching_for_tunnel(&mut self,
                                    peer_id: PeerId,
                                    pub_id: PublicId,
                                    valid: bool)
                                    -> Vec<(XorName, PeerId)> {
        match self.get_state_by_name(pub_id.name()) {
            Some(&PeerState::Client) |
            Some(&PeerState::JoiningNode) |
            Some(&PeerState::Proxy) |
            Some(&PeerState::Routing(_)) |
            Some(&PeerState::AwaitingNodeIdentify(_)) => return vec![],
            _ => (),
        }
        let _ = self.insert_peer(pub_id, Some(peer_id), PeerState::SearchingForTunnel, valid);
        self.potential_tunnel_nodes(pub_id.name())
    }

    /// Inserts the given connection info in the map to wait for the peer's info, or returns both
    /// if that's already present and sets the status to `CrustConnecting`. It also returns the
    /// source and destination authorities for sending the serialised connection info to the peer.
    pub fn connection_info_prepared(&mut self,
                                    token: u32,
                                    our_info: PrivConnectionInfo)
                                    -> Result<ConnectionInfoPreparedResult, Error> {
        let pub_id = self.connection_token_map
            .remove(&token)
            .ok_or(Error::PeerNotFound)?;
        let (us_as_src, them_as_dst, opt_their_info, valid) =
            match self.peer_map.remove_by_name(pub_id.name()) {
                Some(Peer {
                         state: PeerState::ConnectionInfoPreparing {
                             us_as_src,
                             them_as_dst,
                             their_info,
                         },
                         valid,
                         ..
                     }) => (us_as_src, them_as_dst, their_info, valid),
                Some(peer) => {
                    let _ = self.peer_map.insert(peer);
                    return Err(Error::UnexpectedState);
                }
                None => return Err(Error::PeerNotFound),
            };

        let infos = match opt_their_info {
            Some((their_info, msg_id)) => {
                let state = PeerState::CrustConnecting;
                self.insert_peer(pub_id, Some(their_info.id()), state, valid);
                Some((our_info, their_info, msg_id))
            }
            None => {
                let state = PeerState::ConnectionInfoReady(our_info);
                self.insert_peer(pub_id, None, state, valid);
                None
            }
        };
        Ok(ConnectionInfoPreparedResult {
               pub_id: pub_id,
               src: us_as_src,
               dst: them_as_dst,
               infos: infos,
           })
    }

    /// Inserts the given connection info in the map to wait for the preparation of our own info, or
    /// returns both if that's already present and sets the status to `CrustConnecting`.
    pub fn connection_info_received(&mut self,
                                    src: Authority<XorName>,
                                    dst: Authority<XorName>,
                                    pub_id: PublicId,
                                    peer_info: PubConnectionInfo,
                                    msg_id: MessageId)
                                    -> Result<ConnectionInfoReceivedResult, Error> {
        let peer_id = peer_info.id();

        match self.peer_map.remove_by_name(pub_id.name()) {
            Some(Peer {
                     state: PeerState::ConnectionInfoReady(our_info),
                     valid,
                     ..
                 }) => {
                let state = PeerState::CrustConnecting;
                self.insert_peer(pub_id, Some(peer_id), state, valid);
                Ok(ConnectionInfoReceivedResult::Ready(our_info, peer_info))
            }
            Some(Peer {
                     state: PeerState::ConnectionInfoPreparing {
                         us_as_src,
                         them_as_dst,
                         their_info: None,
                     },
                     valid,
                     ..
                 }) => {
                let state = PeerState::ConnectionInfoPreparing {
                    us_as_src: us_as_src,
                    them_as_dst: them_as_dst,
                    their_info: Some((peer_info, msg_id)),
                };
                self.insert_peer(pub_id, Some(peer_id), state, valid);
                Ok(ConnectionInfoReceivedResult::Waiting)
            }
            Some(peer @ Peer { state: PeerState::ConnectionInfoPreparing { .. }, .. }) |
            Some(peer @ Peer { state: PeerState::CrustConnecting, .. }) |
            Some(peer @ Peer { state: PeerState::AwaitingNodeIdentify(_), .. }) => {
                let _ = self.peer_map.insert(peer);
                Ok(ConnectionInfoReceivedResult::Waiting)
            }
            Some(peer @ Peer { state: PeerState::Client, .. }) => {
                let _ = self.peer_map.insert(peer);
                Ok(ConnectionInfoReceivedResult::IsClient)
            }
            Some(peer @ Peer { state: PeerState::JoiningNode, .. }) => {
                let _ = self.peer_map.insert(peer);
                Ok(ConnectionInfoReceivedResult::IsJoiningNode)
            }
            Some(peer @ Peer { state: PeerState::Proxy, .. }) => {
                let _ = self.peer_map.insert(peer);
                Ok(ConnectionInfoReceivedResult::IsProxy)
            }
            Some(peer @ Peer { state: PeerState::Routing(_), .. }) |
            Some(peer @ Peer { state: PeerState::Candidate(_), .. }) => {
                // TODO: We _should_ retry connecting if the peer is connected via tunnel.
                let _ = self.peer_map.insert(peer);
                Ok(ConnectionInfoReceivedResult::IsConnected)
            }
            x => {
                let valid = x.map_or(false,
                                     |peer| if let PeerState::SearchingForTunnel = peer.state {
                                         peer.valid
                                     } else {
                                         false
                                     });
                let state = PeerState::ConnectionInfoPreparing {
                    us_as_src: dst,
                    them_as_dst: src,
                    their_info: Some((peer_info, msg_id)),
                };
                self.insert_peer(pub_id, Some(peer_id), state, valid);
                let token = rand::random();
                let _ = self.connection_token_map.insert(token, pub_id);
                Ok(ConnectionInfoReceivedResult::Prepare(token))
            }
        }
    }

    /// Returns a new token for Crust's `prepare_connection_info` and puts the given peer into
    /// `ConnectionInfoPreparing` status.
    pub fn get_connection_token(&mut self,
                                src: Authority<XorName>,
                                dst: Authority<XorName>,
                                pub_id: PublicId)
                                -> Option<u32> {
        match self.get_state_by_name(pub_id.name()) {
            Some(&PeerState::AwaitingNodeIdentify(_)) |
            Some(&PeerState::Client) |
            Some(&PeerState::ConnectionInfoPreparing { .. }) |
            Some(&PeerState::ConnectionInfoReady(..)) |
            Some(&PeerState::CrustConnecting) |
            Some(&PeerState::JoiningNode) |
            Some(&PeerState::Proxy) |
            Some(&PeerState::Candidate(_)) |
            Some(&PeerState::Routing(_)) => return None,
            Some(&PeerState::SearchingForTunnel) |
            None => (),
        }
        let token = rand::random();
        let _ = self.connection_token_map.insert(token, pub_id);
        self.insert_peer(pub_id,
                         None,
                         PeerState::ConnectionInfoPreparing {
                             us_as_src: src,
                             them_as_dst: dst,
                             their_info: None,
                         },
                         true);
        Some(token)
    }

    /// If preparing connection info failed with the given token, prepares and returns a new token.
    pub fn get_new_connection_info_token(&mut self, token: u32) -> Result<u32, Error> {
        let pub_id = self.connection_token_map
            .remove(&token)
            .ok_or(Error::PeerNotFound)?;
        let new_token = rand::random();
        let _ = self.connection_token_map.insert(new_token, pub_id);
        Ok(new_token)
    }

    /// Returns all peers we are looking for a tunnel to.
    pub fn peers_needing_tunnel(&self) -> Vec<(PeerId, XorName)> {
        self.peer_map
            .peers()
            .filter_map(|peer| match peer.state {
                            PeerState::SearchingForTunnel => {
                                peer.peer_id
                                    .and_then(|peer_id| Some((peer_id, *peer.name())))
                            }
                            _ => None,
                        })
            .collect()
    }

    /// Returns `Ok(())` if the given peer is not yet in the routing table but is allowed to
    /// connect.
    pub fn allow_connect(&self, name: &XorName) -> Result<(), RoutingTableError> {
        self.routing_table.need_to_add(name)
    }

    /// Removes the given entry, returns the removed peer and if it was a routing node,
    /// the removal details
    pub fn remove_peer(&mut self,
                       peer_id: &PeerId)
                       -> Option<(Peer, Result<RemovalDetails<XorName>, RoutingTableError>)> {
        // Remove peer if it exists in unknown_peers too
        let _ = self.unknown_peers.remove(peer_id);

        if let Some(peer) = self.peer_map.remove(peer_id) {
            self.cleanup_proxy_peer_id();
            let removal_details = self.routing_table.remove(peer.name());
            Some((peer, removal_details))
        } else {
            None
        }
    }

    /// Returns the state of the peer with the given name, if present.
    pub fn get_state_by_name(&self, name: &XorName) -> Option<&PeerState> {
        self.peer_map.get_by_name(name).map(Peer::state)
    }

    /// Returns the given peer's state, if present.
    fn get_state(&self, peer_id: &PeerId) -> Option<&PeerState> {
        self.peer_map.get(peer_id).map(Peer::state)
    }

    fn set_state(&mut self, peer_id: &PeerId, state: PeerState) -> bool {
        if let Some(peer) = self.peer_map.get_mut(peer_id) {
            peer.state = state;
            return true;
        }
        trace!("{:?} {:?} not found. Cannot set state {:?}.",
               self,
               peer_id,
               state);
        false
    }

    fn insert_peer(&mut self,
                   pub_id: PublicId,
                   peer_id: Option<PeerId>,
                   state: PeerState,
                   valid: bool)
                   -> bool {
        let result = self.peer_map
            .insert(Peer {
                        pub_id: pub_id,
                        peer_id: peer_id,
                        state: state,
                        timestamp: Instant::now(),
                        valid: valid,
                    })
            .is_some();
        self.remove_expired();
        result
    }

    fn remove_expired(&mut self) {
        let expired_names = self.peer_map
            .peers()
            .filter(|peer| peer.is_expired())
            .map(|peer| *peer.name())
            .collect_vec();
        for name in expired_names {
            let _ = self.peer_map.remove_by_name(&name);
        }
        self.cleanup_proxy_peer_id();
    }

    fn cleanup_proxy_peer_id(&mut self) {
        if let Some(peer_id) = self.proxy_peer_id {
            if self.peer_map.get(&peer_id).is_none() {
                self.proxy_peer_id = None;
            }
        }
    }

    fn remove_unapproved_candidates(&mut self, old_pub_id: &PublicId) {
        let old_candidates = mem::replace(&mut self.candidates, HashMap::new());
        self.candidates = old_candidates
            .into_iter()
            .filter(|&(pub_id, ref cand)| pub_id == *old_pub_id || cand.is_approved())
            .collect();
    }

    /// Removes expired candidates and returns the list of peers from which we should disconnect.
    pub fn remove_expired_candidates(&mut self) -> Vec<PeerId> {
        let candidates = mem::replace(&mut self.candidates, HashMap::new());
        let (to_prune, to_keep) = candidates
            .into_iter()
            .partition(|&(_, ref candidate)| candidate.is_expired());
        self.candidates = to_keep;
        to_prune
            .into_iter()
            .filter_map(|(_, cand)| {
                            cand.new_pub_id
                                .and_then(|new_pub_id| {
                                              self.get_peer_id(new_pub_id.name()).cloned()
                                          })
                        })
            .collect()
    }

    /// Returns the public IDs of all routing table entries connected or not that we see as valid
    /// peers, sorted by section.
    pub fn ideal_rt(&self) -> SectionMap {
        let versioned_prefixes = self.routing_table
            .all_sections()
            .into_iter()
            .map(|(prefix, (v, _))| prefix.with_version(v))
            .collect_vec();
        let mut result = SectionMap::new();
        for pub_id in self.peer_map
                .peers()
                .filter(|peer| peer.valid)
                .map(|peer| peer.pub_id())
                .chain(::std::iter::once(&self.our_public_id)) {
            if let Some(versioned_prefix) =
                versioned_prefixes
                    .iter()
                    .find(|versioned_prefix| versioned_prefix.prefix().matches(pub_id.name())) {
                result
                    .entry(*versioned_prefix)
                    .or_insert_with(BTreeSet::new)
                    .insert(*pub_id);
            }
        }
        result
    }
}

impl fmt::Debug for PeerManager {
    fn fmt(&self, formatter: &mut fmt::Formatter) -> fmt::Result {
        write!(formatter,
               "Node({}({:b}))",
               self.routing_table.our_name(),
               self.routing_table.our_prefix())
    }
}

#[cfg(feature = "use-mock-crust")]
impl PeerManager {
    /// Removes all peers that are not connected, as well as all expected peers and candidates.
    /// Returns `true` if any entry was removed, and `false` if there were no such peers.
    pub fn remove_connecting_peers(&mut self) -> bool {
        // Remove all peers that are not yet connected.
        let remove_names = self.peer_map
            .peers()
            .filter(|peer| match peer.state {
                        PeerState::ConnectionInfoPreparing { .. } |
                        PeerState::ConnectionInfoReady(_) |
                        PeerState::CrustConnecting |
                        PeerState::SearchingForTunnel => true,
                        _ => false,
                    })
            .map(|peer| *peer.name())
            .collect_vec();

        if remove_names.is_empty() && self.expected_peers.is_empty() && self.candidates.is_empty() {
            return false;
        }

        for name in remove_names {
            let _ = self.peer_map.remove_by_name(&name);
        }

        self.expected_peers.clear();
        self.candidates.clear();
        true
    }
}

#[cfg(all(test, feature = "use-mock-crust"))]
mod tests {
    use super::*;
    use id::FullId;
    use mock_crust::Endpoint;
    use mock_crust::crust::{PeerId, PrivConnectionInfo, PubConnectionInfo};
    use routing_table::Authority;
    use types::MessageId;
    use xor_name::{XOR_NAME_LEN, XorName};

    fn node_auth(byte: u8) -> Authority<XorName> {
        Authority::ManagedNode(XorName([byte; XOR_NAME_LEN]))
    }

    #[test]
    pub fn connection_info_prepare_receive() {
        let min_section_size = 8;
        let orig_pub_id = *FullId::new().public_id();
        let mut peer_mgr = PeerManager::new(min_section_size, orig_pub_id);

        let our_connection_info = PrivConnectionInfo(PeerId(0), Endpoint(0));
        let their_connection_info = PubConnectionInfo(PeerId(1), Endpoint(1));
        // We decide to connect to the peer with `pub_id`:
        let token = unwrap!(peer_mgr.get_connection_token(node_auth(0), node_auth(1), orig_pub_id));
        // Crust has finished preparing the connection info.
        match peer_mgr.connection_info_prepared(token, our_connection_info.clone()) {
            Ok(ConnectionInfoPreparedResult {
                   pub_id,
                   src,
                   dst,
                   infos: None,
               }) => {
                assert_eq!(orig_pub_id, pub_id);
                assert_eq!(node_auth(0), src);
                assert_eq!(node_auth(1), dst);
            }
            result => panic!("Unexpected result: {:?}", result),
        }
        // Finally, we received the peer's connection info.
        match peer_mgr.connection_info_received(node_auth(0),
                                                node_auth(1),
                                                orig_pub_id,
                                                their_connection_info.clone(),
                                                MessageId::new()) {
            Ok(ConnectionInfoReceivedResult::Ready(our_info, their_info)) => {
                assert_eq!(our_connection_info, our_info);
                assert_eq!(their_connection_info, their_info);
            }
            result => panic!("Unexpected result: {:?}", result),
        }
        // Since both connection infos are present, the state should now be `CrustConnecting`.
        match peer_mgr.get_state_by_name(orig_pub_id.name()) {
            Some(&PeerState::CrustConnecting) => (),
            state => panic!("Unexpected state: {:?}", state),
        }
    }

    #[test]
    pub fn connection_info_receive_prepare() {
        let min_section_size = 8;
        let orig_pub_id = *FullId::new().public_id();
        let mut peer_mgr = PeerManager::new(min_section_size, orig_pub_id);
        let our_connection_info = PrivConnectionInfo(PeerId(0), Endpoint(0));
        let their_connection_info = PubConnectionInfo(PeerId(1), Endpoint(1));
        let original_msg_id = MessageId::new();
        // We received a connection info from the peer and get a token to prepare ours.
        let token = match peer_mgr.connection_info_received(node_auth(0),
                                                            node_auth(1),
                                                            orig_pub_id,
                                                            their_connection_info.clone(),
                                                            original_msg_id) {
            Ok(ConnectionInfoReceivedResult::Prepare(token)) => token,
            result => panic!("Unexpected result: {:?}", result),
        };
        // Crust has finished preparing the connection info.
        match peer_mgr.connection_info_prepared(token, our_connection_info.clone()) {
            Ok(ConnectionInfoPreparedResult {
                   pub_id,
                   src,
                   dst,
                   infos: Some((our_info, their_info, msg_id)),
               }) => {
                assert_eq!(orig_pub_id, pub_id);
                assert_eq!(node_auth(1), src);
                assert_eq!(node_auth(0), dst);
                assert_eq!(our_connection_info, our_info);
                assert_eq!(their_connection_info, their_info);
                assert_eq!(original_msg_id, msg_id);
            }
            result => panic!("Unexpected result: {:?}", result),
        }
        // Since both connection infos are present, the state should now be `CrustConnecting`.
        match peer_mgr.get_state_by_name(orig_pub_id.name()) {
            Some(&PeerState::CrustConnecting) => (),
            state => panic!("Unexpected state: {:?}", state),
        }
    }
}<|MERGE_RESOLUTION|>--- conflicted
+++ resolved
@@ -575,7 +575,6 @@
             self.candidates
                 .iter()
                 .find(|&(_, cand)| cand.passed_our_challenge && !cand.is_approved()) {
-<<<<<<< HEAD
             return if let (Some(new_pub_id), Some(new_client_auth)) =
                 (candidate.new_pub_id.as_ref(), candidate.new_client_auth.as_ref()) {
                        self.peer_map
@@ -585,14 +584,10 @@
                             old_public_id: *old_pub_id,
                             new_public_id: *new_pub_id,
                             new_client_auth: *new_client_auth,
-                            sections: self.pub_ids_by_section(),
+                            sections: self.ideal_rt(),
                         },
                         *new_pub_id.name()))
                 })
-=======
-            return if let Some(peer) = self.peer_map.get_by_name(name) {
-                       Ok((*peer.pub_id(), candidate.client_auth, self.ideal_rt()))
->>>>>>> e8277bfb
                    } else {
                        Err(RoutingError::UnknownCandidate)
                    };
@@ -623,12 +618,8 @@
             candidate.new_pub_id = Some(*new_pub_id);
             candidate.new_client_auth = Some(*new_client_auth);
             candidate.state = CandidateState::Approved;
-<<<<<<< HEAD
-            if let Some(peer) = self.peer_map.get_by_name(new_pub_id.name()) {
-=======
-            if let Some(peer) = self.peer_map.get_by_name_mut(&candidate_name) {
+            if let Some(peer) = self.peer_map.get_by_name_mut(new_pub_id.name()) {
                 peer.valid = true;
->>>>>>> e8277bfb
                 if let Some(peer_id) = peer.peer_id() {
                     if let PeerState::Candidate(_) = *peer.state() {
                         return Ok(Some(*peer_id));
@@ -684,37 +675,25 @@
                                      seed: Vec<u8>,
                                      is_tunnel: bool)
                                      -> Result<bool, RoutingError> {
-<<<<<<< HEAD
         let debug_id = format!("{:?}", self);
-        if let Some(candidate) = self.candidates.get_mut(old_pub_id) {
+        let (res, should_insert) = if let Some(candidate) = self.candidates.get_mut(old_pub_id) {
             candidate.new_pub_id = Some(*new_pub_id);
             candidate.new_client_auth = Some(*new_client_auth);
             if candidate.is_approved() {
-                Ok(false)
+                (Ok(false), None)
             } else if !candidate.has_valid_new_pub_id() {
                 warn!("{} Candidate {}->{} has used a new ID which is not within the required \
                        target range.",
                       debug_id,
                       old_pub_id.name(),
                       new_pub_id.name());
-                Err(RoutingError::InvalidRelocation)
-=======
-        let (res, should_insert) = if let Some(candidate) = self.candidates
-               .get_mut(pub_id.name()) {
-            if candidate.is_approved() {
-                (Ok(false), None)
->>>>>>> e8277bfb
+                (Err(RoutingError::InvalidRelocation), None)
             } else {
                 let conn = self.peer_map
                     .get(peer_id)
                     .map_or(RoutingConnection::Direct,
                             |peer| peer.to_routing_connection(is_tunnel));
                 let state = PeerState::Candidate(conn);
-<<<<<<< HEAD
-                let _ = self.peer_map
-                    .insert(Peer::new(*new_pub_id, Some(*peer_id), state));
-=======
->>>>>>> e8277bfb
                 if conn == RoutingConnection::Tunnel {
                     (Err(RoutingError::CandidateIsTunnelling), Some(state))
                 } else {
@@ -732,7 +711,7 @@
         };
 
         if let Some(state) = should_insert {
-            let _ = self.insert_peer(*pub_id, Some(*peer_id), state, false);
+            let _ = self.insert_peer(*new_pub_id, Some(*peer_id), state, false);
         }
         res
     }
