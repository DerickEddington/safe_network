// Copyright 2015 MaidSafe.net limited.
//
// This SAFE Network Software is licensed to you under (1) the MaidSafe.net Commercial License,
// version 1.0 or later, or (2) The General Public License (GPL), version 3, depending on which
// licence you accepted on initial access to the Software (the "Licences").
//
// By contributing code to the SAFE Network Software, or to this project generally, you agree to be
// bound by the terms of the MaidSafe Contributor Agreement, version 1.0.  This, along with the
// Licenses can be found in the root directory of this project at LICENSE, COPYING and CONTRIBUTOR.
//
// Unless required by applicable law or agreed to in writing, the SAFE Network Software distributed
// under the GPL Licence is distributed on an "AS IS" BASIS, WITHOUT WARRANTIES OR CONDITIONS OF ANY
// KIND, either express or implied.
//
// Please review the Licences for the specific language governing permissions and limitations
// relating to use of the SAFE Network Software.

#![crate_name = "maidsafe_client"]
#![crate_type = "lib"]
#![doc(html_logo_url = "http://maidsafe.net/img/Resources/branding/maidsafe_logo.fab2.png",
       html_favicon_url = "http://maidsafe.net/img/favicon.ico",
              html_root_url = "http://dirvine.github.io/dirvine/maidsafe_client/")]

extern crate cbor;
extern crate rand;
extern crate time;
extern crate crypto;
extern crate routing;
extern crate sodiumoxide;
extern crate rustc_serialize;

extern crate maidsafe_types;
extern crate lru_time_cache;
extern crate self_encryption;

mod nfs;
pub mod client;

<<<<<<< HEAD
=======
pub type IoError = std::io::Error;
pub type WaitCondition = (routing::types::MessageId, ResponseNotifier);
pub type ResponseNotifier = std::sync::Arc<(std::sync::Mutex<routing::types::MessageId>, std::sync::Condvar)>;

>>>>>>> c39a621b
pub enum CryptoError {
    SymmetricCryptoError(crypto::symmetriccipher::SymmetricCipherError),
    BadBuffer
}

impl From<crypto::symmetriccipher::SymmetricCipherError> for CryptoError {
    fn from(error : crypto::symmetriccipher::SymmetricCipherError) -> CryptoError {
        return CryptoError::SymmetricCryptoError(error);
    }
}

pub enum MaidsafeError {
    CryptoError(CryptoError),
    EncodingError(cbor::CborError),
}

impl From<CryptoError> for MaidsafeError {
    fn from(error : CryptoError) -> MaidsafeError {
        return MaidsafeError::CryptoError(error);
    }
}

impl From<cbor::CborError> for MaidsafeError {
    fn from(error : cbor::CborError) -> MaidsafeError {
        return MaidsafeError::EncodingError(error);
    }
}

impl From<crypto::symmetriccipher::SymmetricCipherError> for MaidsafeError {
    fn from(error : crypto::symmetriccipher::SymmetricCipherError) -> MaidsafeError {
        return MaidsafeError::CryptoError(CryptoError::SymmetricCryptoError(error));
    }
}
<<<<<<< HEAD

pub struct Client {
  my_routing : RoutingClient<RoutingInterface>,
  my_account : Account,
  my_facade : Arc<Mutex<RoutingInterface>>,
  my_cvar : Arc<(Mutex<bool>, Condvar)>
}

impl<'a> Client {
  pub fn new(username : &String, password : &[u8], pin : u32) -> Client {
    let account = Account::create_account(username, password, pin).ok().unwrap();
    let cvar = Arc::new((Mutex::new(false), Condvar::new()));
    let facade = Arc::new(Mutex::new(RoutingInterface::new(cvar.clone())));
    // FIX ME: Krishna - below RoutingClient must use the interface object from facade
    let mut client = Client { my_routing: RoutingClient::new(RoutingInterface::new(cvar.clone()), account.get_account().clone()),
                              my_account: account, my_facade: facade, my_cvar: cvar };
    let encrypted_account = ImmutableData::new(client.my_account.encrypt(&password, pin).ok().unwrap());
    // encrypted account data will be stored as ImmutableData across the network
    let _ = client.my_routing.put(encrypted_account.clone());
    // ownership will be reflected as in an SDV so account can be receovered later on during login
    let network_id = Account::generate_network_id(&username, pin);
    let ownership = StructuredData::new(network_id, client.my_account.get_account().get_name(),
                                        vec![vec![encrypted_account.name()]]);
    let _ = client.my_routing.put(ownership);
    client
  }

  pub fn log_in(username : &String, password : &[u8], pin : u32) -> Client {
    let mut fetched_encrypted : Vec<u8>;
    {
      let network_id = Account::generate_network_id(username, pin);
      let temp_account = Account::new();
      let temp_cvar = Arc::new((Mutex::new(false), Condvar::new()));
      let temp_facade = Arc::new(Mutex::new(RoutingInterface::new(temp_cvar.clone())));
      // FIX ME: Krishna
      let mut temp_routing = RoutingClient::new(RoutingInterface::new(temp_cvar.clone()), temp_account.get_account().clone());
      let mut get_queue = temp_routing.get(102u64, NameType::new(network_id.0));
      let &(ref lock, ref cvar) = &*temp_cvar;
      let mut fetched = lock.lock().unwrap();
      while !*fetched {
          fetched = cvar.wait(fetched).unwrap();
      }
      {
        let &ref facade_lock = &*temp_facade;
        let mut facade = facade_lock.lock().unwrap();
        let fetched_ownership = facade.get_response(get_queue.ok().unwrap()).ok().unwrap();
        // fetched_ownership is serialised SDV, the encrypted account shall be the root of of it
        let mut d = Decoder::from_bytes(fetched_ownership);
        let ownership: StructuredData = d.decode().next().unwrap().unwrap();
        *fetched = false;
        get_queue = temp_routing.get(101u64, ownership.get_value()[0][0].clone());
      }
      while !*fetched {
          fetched = cvar.wait(fetched).unwrap();
      }
      {
        let &ref facade_lock = &*temp_facade;
        let mut facade = facade_lock.lock().unwrap();
        fetched_encrypted = facade.get_response(get_queue.ok().unwrap()).ok().unwrap();
      }
    }
    let existing_account = Account::decrypt(&fetched_encrypted[..], &password, pin).ok().unwrap();
    let cvar = Arc::new((Mutex::new(false), Condvar::new()));
    let facade = Arc::new(Mutex::new(RoutingInterface::new(cvar.clone())));
    // FIX ME: Krishna
    Client { my_routing: RoutingClient::new(RoutingInterface::new(cvar.clone()), existing_account.get_account().clone()),
             my_account: existing_account, my_facade: facade, my_cvar: cvar }
  }

  pub fn put<T>(&mut self, data: T) where T: Sendable {
    // data will be stored as ImmutableData
    // OLD-TODO: shall the input data to be checked and sliced into chunks here to fit the restriction of 1MB size each chunk?
    let _ =  self.my_routing.put(data);
  }

  pub fn get(&mut self, data_name: NameType) -> Result<Vec<u8>, IoError> {
    let get_queue = self.my_routing.get(0u64, data_name);
    let &(ref lock, ref cvar) = &*self.my_cvar;
    let mut fetched = lock.lock().unwrap();
    while !*fetched {
        fetched = cvar.wait(fetched).unwrap();
    }
    let &ref facade_lock = &*self.my_facade;
    let mut facade = facade_lock.lock().unwrap();
    let result = facade.get_response(get_queue.ok().unwrap());
    *fetched = false;
    Ok(result.ok().unwrap())
  }

}
=======
>>>>>>> c39a621b
<|MERGE_RESOLUTION|>--- conflicted
+++ resolved
@@ -36,13 +36,10 @@
 mod nfs;
 pub mod client;
 
-<<<<<<< HEAD
-=======
 pub type IoError = std::io::Error;
 pub type WaitCondition = (routing::types::MessageId, ResponseNotifier);
 pub type ResponseNotifier = std::sync::Arc<(std::sync::Mutex<routing::types::MessageId>, std::sync::Condvar)>;
 
->>>>>>> c39a621b
 pub enum CryptoError {
     SymmetricCryptoError(crypto::symmetriccipher::SymmetricCipherError),
     BadBuffer
@@ -76,96 +73,3 @@
         return MaidsafeError::CryptoError(CryptoError::SymmetricCryptoError(error));
     }
 }
-<<<<<<< HEAD
-
-pub struct Client {
-  my_routing : RoutingClient<RoutingInterface>,
-  my_account : Account,
-  my_facade : Arc<Mutex<RoutingInterface>>,
-  my_cvar : Arc<(Mutex<bool>, Condvar)>
-}
-
-impl<'a> Client {
-  pub fn new(username : &String, password : &[u8], pin : u32) -> Client {
-    let account = Account::create_account(username, password, pin).ok().unwrap();
-    let cvar = Arc::new((Mutex::new(false), Condvar::new()));
-    let facade = Arc::new(Mutex::new(RoutingInterface::new(cvar.clone())));
-    // FIX ME: Krishna - below RoutingClient must use the interface object from facade
-    let mut client = Client { my_routing: RoutingClient::new(RoutingInterface::new(cvar.clone()), account.get_account().clone()),
-                              my_account: account, my_facade: facade, my_cvar: cvar };
-    let encrypted_account = ImmutableData::new(client.my_account.encrypt(&password, pin).ok().unwrap());
-    // encrypted account data will be stored as ImmutableData across the network
-    let _ = client.my_routing.put(encrypted_account.clone());
-    // ownership will be reflected as in an SDV so account can be receovered later on during login
-    let network_id = Account::generate_network_id(&username, pin);
-    let ownership = StructuredData::new(network_id, client.my_account.get_account().get_name(),
-                                        vec![vec![encrypted_account.name()]]);
-    let _ = client.my_routing.put(ownership);
-    client
-  }
-
-  pub fn log_in(username : &String, password : &[u8], pin : u32) -> Client {
-    let mut fetched_encrypted : Vec<u8>;
-    {
-      let network_id = Account::generate_network_id(username, pin);
-      let temp_account = Account::new();
-      let temp_cvar = Arc::new((Mutex::new(false), Condvar::new()));
-      let temp_facade = Arc::new(Mutex::new(RoutingInterface::new(temp_cvar.clone())));
-      // FIX ME: Krishna
-      let mut temp_routing = RoutingClient::new(RoutingInterface::new(temp_cvar.clone()), temp_account.get_account().clone());
-      let mut get_queue = temp_routing.get(102u64, NameType::new(network_id.0));
-      let &(ref lock, ref cvar) = &*temp_cvar;
-      let mut fetched = lock.lock().unwrap();
-      while !*fetched {
-          fetched = cvar.wait(fetched).unwrap();
-      }
-      {
-        let &ref facade_lock = &*temp_facade;
-        let mut facade = facade_lock.lock().unwrap();
-        let fetched_ownership = facade.get_response(get_queue.ok().unwrap()).ok().unwrap();
-        // fetched_ownership is serialised SDV, the encrypted account shall be the root of of it
-        let mut d = Decoder::from_bytes(fetched_ownership);
-        let ownership: StructuredData = d.decode().next().unwrap().unwrap();
-        *fetched = false;
-        get_queue = temp_routing.get(101u64, ownership.get_value()[0][0].clone());
-      }
-      while !*fetched {
-          fetched = cvar.wait(fetched).unwrap();
-      }
-      {
-        let &ref facade_lock = &*temp_facade;
-        let mut facade = facade_lock.lock().unwrap();
-        fetched_encrypted = facade.get_response(get_queue.ok().unwrap()).ok().unwrap();
-      }
-    }
-    let existing_account = Account::decrypt(&fetched_encrypted[..], &password, pin).ok().unwrap();
-    let cvar = Arc::new((Mutex::new(false), Condvar::new()));
-    let facade = Arc::new(Mutex::new(RoutingInterface::new(cvar.clone())));
-    // FIX ME: Krishna
-    Client { my_routing: RoutingClient::new(RoutingInterface::new(cvar.clone()), existing_account.get_account().clone()),
-             my_account: existing_account, my_facade: facade, my_cvar: cvar }
-  }
-
-  pub fn put<T>(&mut self, data: T) where T: Sendable {
-    // data will be stored as ImmutableData
-    // OLD-TODO: shall the input data to be checked and sliced into chunks here to fit the restriction of 1MB size each chunk?
-    let _ =  self.my_routing.put(data);
-  }
-
-  pub fn get(&mut self, data_name: NameType) -> Result<Vec<u8>, IoError> {
-    let get_queue = self.my_routing.get(0u64, data_name);
-    let &(ref lock, ref cvar) = &*self.my_cvar;
-    let mut fetched = lock.lock().unwrap();
-    while !*fetched {
-        fetched = cvar.wait(fetched).unwrap();
-    }
-    let &ref facade_lock = &*self.my_facade;
-    let mut facade = facade_lock.lock().unwrap();
-    let result = facade.get_response(get_queue.ok().unwrap());
-    *fetched = false;
-    Ok(result.ok().unwrap())
-  }
-
-}
-=======
->>>>>>> c39a621b
