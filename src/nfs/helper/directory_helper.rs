--- conflicted
+++ resolved
@@ -51,13 +51,7 @@
     }
 
     /// Creates a Directory in the network.
-<<<<<<< HEAD
-    pub fn create(&mut self, parent_dir_id: routing::NameType, directory_name: String, user_metadata: Vec<u8>) -> Result<(), &str> {
-=======
     pub fn create(&mut self, parent_dir_id: routing::NameType, directory_name: String, user_metadata: Vec<u8>) -> Result<::routing::NameType, &str> {
-        let mutex_client = self.client.clone();
-        let client = mutex_client.lock().unwrap();
->>>>>>> b6481e7b
         let directory = nfs::directory_listing::DirectoryListing::new(parent_dir_id, directory_name, user_metadata);
         let mut se = self_encryption::SelfEncryptor::new(::std::sync::Arc::new(nfs::io::NetworkStorage::new(self.client.clone())), self_encryption::datamap::DataMap::None);
         se.write(&serialise(directory.clone())[..], 0);
@@ -90,8 +84,6 @@
 
     /// Updates an existing DirectoryListing in the network.
     pub fn update(&mut self, directory: nfs::directory_listing::DirectoryListing) -> Result<(), &str> {
-        let mutex_client = self.client.clone();
-        let client = mutex_client.lock().unwrap();
         let structured_data_type_id: maidsafe_types::data::StructuredDataTypeTag = unsafe { ::std::mem::uninitialized() };
         let result = self.network_get(structured_data_type_id.type_tag(), directory.get_id());
         if result.is_err() {
@@ -103,7 +95,12 @@
         se.write(&serialise(directory.clone())[..], 0);
         let datamap = se.close();
 
-        let encrypt_result = client.hybrid_encrypt(&serialise(datamap)[..], self.get_nonce(directory.get_id().clone(), directory.get_parent_dir_id().clone()));
+        let encrypt_result: _;
+        {
+            let client = self.client.lock().unwrap();
+            encrypt_result = client.hybrid_encrypt(&serialise(datamap)[..], self.get_nonce(directory.get_id().clone(), directory.get_parent_dir_id().clone()));
+        }
+
         if encrypt_result.is_err() {
             return Err("Encryption failed");
         }
@@ -152,9 +149,12 @@
         }
         let imm: maidsafe_types::ImmutableData = deserialise(get_data.unwrap());
 
-        let client_mutex = self.client.clone();
-        let client = client_mutex.lock().unwrap();
-        let decrypt_result = client.hybrid_decrypt(&imm.value()[..], self.get_nonce(directory_id.clone(), parent_directory_id.clone()));
+        let decrypt_result: _;
+        {
+            let client = self.client.lock().unwrap();
+            decrypt_result = client.hybrid_decrypt(&imm.value()[..], self.get_nonce(directory_id.clone(), parent_directory_id.clone()));
+        }
+
         if decrypt_result.is_none() {
             return Err("Failed to decrypt");
         }
@@ -261,12 +261,100 @@
                                   vec![7u8; 100]).is_ok());
     }
 
+    #[test]
     fn get_dir_listing() {
         let client = ::std::sync::Arc::new(::std::sync::Mutex::new(get_dummy_client()));
         let mut dir_helper = DirectoryHelper::new(client.clone());
 
-        assert!(dir_helper.create(::routing::NameType::new([8u8; 64]),
-                                  "DirName".to_string(),
-                                  vec![7u8; 100]).is_ok());
+        let parent_id = ::routing::NameType::new([8u8; 64]);
+        let created_dir_id: _;
+        {
+            let put_result = dir_helper.create(parent_id.clone(),
+                                               "DirName".to_string(),
+                                               vec![7u8; 100]);
+
+            assert!(put_result.is_ok());
+            created_dir_id = put_result.ok().unwrap();
+        }
+
+        {
+            let get_result_should_pass = dir_helper.get(created_dir_id.clone(), parent_id.clone());
+            assert!(get_result_should_pass.is_ok());
+        }
+
+        {
+            let get_result_wrong_parent_should_fail = dir_helper.get(created_dir_id, ::routing::NameType::new([111u8; 64]));
+            assert!(get_result_wrong_parent_should_fail.is_err());
+        }
+
+        let get_result_wrong_dir_id_should_fail = dir_helper.get(::routing::NameType::new([111u8; 64]), parent_id);
+
+        assert!(get_result_wrong_dir_id_should_fail.is_err());
+    }
+
+    #[test]
+    fn update_and_versioning() {
+        let client = ::std::sync::Arc::new(::std::sync::Mutex::new(get_dummy_client()));
+        let mut dir_helper = DirectoryHelper::new(client.clone());
+
+        let parent_id = ::routing::NameType::new([8u8; 64]);
+        let created_dir_id: _;
+        {
+            let put_result = dir_helper.create(parent_id.clone(),
+                                               "DirName".to_string(),
+                                               vec![7u8; 100]);
+
+            assert!(put_result.is_ok());
+            created_dir_id = put_result.ok().unwrap();
+        }
+
+        let mut dir_listing: _;
+        {
+            let get_result = dir_helper.get(created_dir_id.clone(), parent_id.clone());
+            assert!(get_result.is_ok());
+            dir_listing = get_result.ok().unwrap();
+        }
+
+        let mut versions: _;
+        {
+            let get_result = dir_helper.get_versions(created_dir_id.clone());
+            assert!(get_result.is_ok());
+            versions = get_result.ok().unwrap();
+        }
+
+        assert_eq!(versions.len(), 1);
+
+        {
+            dir_listing.set_name("NewName".to_string());
+            let update_result = dir_helper.update(dir_listing.clone());
+            assert!(update_result.is_ok());
+        }
+
+        {
+            let get_result = dir_helper.get_versions(created_dir_id.clone());
+            assert!(get_result.is_ok());
+            versions = get_result.ok().unwrap();
+        }
+
+        assert_eq!(versions.len(), 2);
+
+        {
+            let get_result = dir_helper.get_by_version(created_dir_id.clone(), parent_id.clone(), versions.clone().last().unwrap().clone());
+            assert!(get_result.is_ok());
+
+            let rxd_dir_listing = get_result.ok().unwrap();
+
+            assert_eq!(rxd_dir_listing, dir_listing);
+        }
+
+        {
+            let get_result = dir_helper.get_by_version(created_dir_id.clone(), parent_id.clone(), versions.first().unwrap().clone());
+            assert!(get_result.is_ok());
+
+            let rxd_dir_listing = get_result.ok().unwrap();
+
+            assert!(rxd_dir_listing != dir_listing);
+            assert_eq!(rxd_dir_listing.get_name(), "DirName".to_string());
+        }
     }
 }