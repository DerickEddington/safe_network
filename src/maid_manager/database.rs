// Copyright 2015 MaidSafe.net limited.
//
// This SAFE Network Software is licensed to you under (1) the MaidSafe.net Commercial License,
// version 1.0 or later, or (2) The General Public License (GPL), version 3, depending on which
// licence you accepted on initial access to the Software (the "Licences").
//
// By contributing code to the SAFE Network Software, or to this project generally, you agree to be
// bound by the terms of the MaidSafe Contributor Agreement, version 1.0.  This, along with the
// Licenses can be found in the root directory of this project at LICENSE, COPYING and CONTRIBUTOR.
//
// Unless required by applicable law or agreed to in writing, the SAFE Network Software distributed
// under the GPL Licence is distributed on an "AS IS" BASIS, WITHOUT WARRANTIES OR CONDITIONS OF ANY
// KIND, either express or implied.
//
// Please review the Licences for the specific language governing permissions and limitations
// relating to use of the SAFE Network Software.

use cbor;
use rustc_serialize::{Decoder, Encodable, Encoder};
use std::collections;

use transfer_parser::transfer_tags::MAID_MANAGER_ACCOUNT_TAG;
use utils;

pub type MaidNodeName = ::routing::NameType;

#[derive(RustcEncodable, RustcDecodable, PartialEq, Eq, Debug, Clone)]
pub struct Account {
    name: MaidNodeName,
    value: AccountValue,
}

impl Account {
    pub fn new(name: MaidNodeName, value: AccountValue) -> Account {
        Account {
            name: name,
            value: value
        }
    }

    pub fn name(&self) -> &MaidNodeName {
        &self.name
    }

    pub fn value(&self) -> &AccountValue {
        &self.value
    }
}

impl ::types::Refreshable for Account {
    fn merge(from_group: ::routing::NameType,
              responses: Vec<Account>) -> Option<Account> {
        let mut data_stored: Vec<u64> = Vec::new();
        let mut space_available: Vec<u64> = Vec::new();
        for response in responses {
            let account = match ::routing::utils::decode::<Account>(&response.serialised_contents()) {
                Ok(result) => {
                    if *result.name() != from_group {
                        continue;
                    }
                    result
                },
                Err(_) => continue,
            };
            data_stored.push(account.value().data_stored());
            space_available.push(account.value().space_available());
        }
        Some(Account::new(from_group, AccountValue::new(utils::median(data_stored),
                                                        utils::median(space_available))))
    }
}



#[derive(RustcEncodable, RustcDecodable, PartialEq, Eq, Debug, Clone)]
pub struct AccountValue {
    data_stored : u64,
    space_available : u64
}

impl Default for AccountValue {
    // FIXME: to bypass the AccountCreation process for simple network allowance is granted automatically
    fn default() -> AccountValue {
        AccountValue { data_stored: 0, space_available: 1073741824 }
    }
}

impl AccountValue {
    pub fn new(data_stored : u64, space_available : u64) -> AccountValue {
        AccountValue { data_stored: data_stored, space_available: space_available }
    }

    pub fn put_data(&mut self, size : u64) -> bool {
        if size > self.space_available {
            return false;
        }
        self.data_stored += size;
        self.space_available -= size;
        true
    }

    #[allow(dead_code)]
    pub fn delete_data(&mut self, size : u64) {
        if self.data_stored < size {
            self.space_available += self.data_stored;
            self.data_stored = 0;
        } else {
            self.data_stored -= size;
            self.space_available += size;
        }
    }

    pub fn space_available(&self) -> u64 {
      self.space_available
    }

    pub fn data_stored(&self) -> u64 {
        self.data_stored
    }
}


pub struct MaidManagerDatabase {
    storage: collections::HashMap<MaidNodeName, AccountValue>,
}

impl MaidManagerDatabase {
    pub fn new () -> MaidManagerDatabase {
        MaidManagerDatabase { storage: collections::HashMap::with_capacity(10000), }
    }

<<<<<<< HEAD
    pub fn exist(&mut self, name : &MaidNodeName) -> bool {
        self.storage.contains_key(name)
    }

    pub fn get_balance(&mut self, name: &MaidNodeName) -> u64 {
        let default: AccountValue = Default::default();
        self.storage.entry(name.clone()).or_insert(default).space_available()
    }

=======
>>>>>>> 2bad702d
    pub fn put_data(&mut self, name: &MaidNodeName, size: u64) -> bool {
        let default: AccountValue = Default::default();
        let entry = self.storage.entry(name.clone()).or_insert(default);
        entry.put_data(size)
    }

    pub fn handle_account_transfer(&mut self, merged_account: Account) {
        // TODO: Assuming the incoming merged account entry has the priority and shall also be trusted first
        let _ = self.storage.remove(merged_account.name());
        let _ = self.storage.insert(*merged_account.name(), merged_account.value().clone());
        info!("MaidManager updated account {:?} to {:?}",
              merged_account.name(), merged_account.value());
    }

    pub fn retrieve_all_and_reset(&mut self) -> Vec<::types::MethodCall> {
        let mut actions = Vec::with_capacity(self.storage.len());
        for (key, value) in self.storage.iter() {
            let account = Account::new((*key).clone(), (*value).clone());
            let mut encoder = cbor::Encoder::from_memory();
            if encoder.encode(&[account.clone()]).is_ok() {
                actions.push(::types::MethodCall::Refresh {
                    type_tag: MAID_MANAGER_ACCOUNT_TAG, from_group: *account.name(),
                    payload: encoder.as_bytes().to_vec()
                });
            }
        }
        self.storage.clear();
        actions
    }

    #[allow(dead_code)]
    pub fn delete_data(&mut self, name : &MaidNodeName, size: u64) {
        match self.storage.get_mut(name) {
            Some(value) => value.delete_data(size),
            None => (),
        }
    }
}


#[cfg(test)]
mod test {
    use cbor;
    use super::*;

    #[test]
    fn put_data() {
        let mut db = MaidManagerDatabase::new();
        let name = ::utils::random_name();
        assert!(db.put_data(&name, 0));
        assert!(db.put_data(&name, 1));
        assert!(db.put_data(&name, 1073741823));
        assert!(!db.put_data(&name, 1));
        assert!(!db.put_data(&name, 1));
        assert!(db.put_data(&name, 0));
        assert!(!db.put_data(&name, 1));
        assert!(db.storage.contains_key(&name));
    }

    #[test]
    fn delete_data() {
        let mut db = MaidManagerDatabase::new();
        let name = ::utils::random_name();
        db.delete_data(&name, 0);
        assert!(!db.storage.contains_key(&name));
        assert!(db.put_data(&name, 0));
        assert!(db.storage.contains_key(&name));
        db.delete_data(&name, 1);
        assert!(db.storage.contains_key(&name));
        assert!(db.put_data(&name, 1073741824));
        assert!(!db.put_data(&name, 1));
        db.delete_data(&name, 1);
        assert!(db.put_data(&name, 1));
        assert!(!db.put_data(&name, 1));
        db.delete_data(&name, 1073741825);
        assert!(db.storage.contains_key(&name));
        assert!(!db.put_data(&name, 1073741825));
        assert!(db.put_data(&name, 1073741824));
    }

    #[test]
    fn handle_account_transfer() {
        let mut db = MaidManagerDatabase::new();
        let name = ::utils::random_name();
        assert!(db.put_data(&name, 0));
        assert!(db.put_data(&name, 1073741823));
        assert!(!db.put_data(&name, 2));

        let mut account_value: AccountValue = Default::default();
        account_value.put_data(1073741822);
        {
            let account = Account::new(name.clone(), account_value.clone());
            db.handle_account_transfer(account);
        }
        assert!(!db.put_data(&name, 3));
        assert!(db.put_data(&name, 2));

        account_value.delete_data(1073741822);
        {
            let account = Account::new(name.clone(), account_value.clone());
            db.handle_account_transfer(account);
        }
        assert!(!db.put_data(&name, 1073741825));
        assert!(db.put_data(&name, 1073741824));
    }

    #[test]
    fn maid_manager_account_serialisation() {
        let obj_before = Account::new(::routing::NameType([1u8; 64]),
            AccountValue::new(::rand::random::<u64>(), ::rand::random::<u64>()));

        let mut e = cbor::Encoder::from_memory();
        e.encode(&[&obj_before]).unwrap();

        let mut d = cbor::Decoder::from_bytes(e.into_bytes());
        let obj_after: Account = d.decode().next().unwrap().unwrap();

        assert_eq!(obj_before, obj_after);
    }

}<|MERGE_RESOLUTION|>--- conflicted
+++ resolved
@@ -129,18 +129,11 @@
         MaidManagerDatabase { storage: collections::HashMap::with_capacity(10000), }
     }
 
-<<<<<<< HEAD
-    pub fn exist(&mut self, name : &MaidNodeName) -> bool {
-        self.storage.contains_key(name)
-    }
-
     pub fn get_balance(&mut self, name: &MaidNodeName) -> u64 {
         let default: AccountValue = Default::default();
         self.storage.entry(name.clone()).or_insert(default).space_available()
     }
 
-=======
->>>>>>> 2bad702d
     pub fn put_data(&mut self, name: &MaidNodeName, size: u64) -> bool {
         let default: AccountValue = Default::default();
         let entry = self.storage.entry(name.clone()).or_insert(default);
