// Copyright 2015 MaidSafe.net limited.
//
//
// This SAFE Network Software is licensed to you under (1) the MaidSafe.net Commercial License,
// version 1.0 or later, or (2) The General Public License (GPL), version 3, depending on which
// licence you accepted on initial access to the Software (the "Licences").
//
// By contributing code to the SAFE Network Software, or to this project generally, you agree to be
// bound by the terms of the MaidSafe Contributor Agreement, version 1.0.  This, along with the
// Licenses can be found in the root directory of this project at LICENSE, COPYING and CONTRIBUTOR.
//
// Unless required by applicable law or agreed to in writing, the SAFE Network Software distributed
// under the GPL Licence is distributed on an "AS IS" BASIS, WITHOUT WARRANTIES OR CONDITIONS OF ANY
// KIND, either express or implied.
//
// Please review the Licences for the specific language governing permissions and limitations
// relating to use of the SAFE Network Software.

//! This is a fresh start of routing_node.rs and should upon successful completion replace
//! the original routing_node.rs file, which in turn then is the owner of routing membrane and
//! routing core.
//! Routing membrane is a single thread responsible for the in- and outgoing messages.
//! It accepts messages received from CRUST.
//! The membrane evaluates whether a message is to be forwarded, or
//! accepted into the membrane as a request where Sentinel holds it until verified and resolved.
//! Requests resolved by Sentinel, will be handed on to the Interface for actioning.
//! A limited number of messages are deliberatly for Routing and network management purposes.
//! Some network management messages are directly handled without Sentinel resolution.
//! Other network management messages are handled by Routing after Sentinel resolution.

#[allow(unused_imports)]
use cbor::{Decoder, Encoder, CborError};
use rand;
use rustc_serialize::{Decodable, Encodable};
use sodiumoxide::crypto::sign::verify_detached;
use std::collections::{BTreeMap};
use std::boxed::Box;
use std::ops::DerefMut;
use std::sync::mpsc::Receiver;
use time::{Duration, SteadyTime};

use crust;
use lru_time_cache::LruCache;
use message_filter::MessageFilter;
use NameType;
use name_type::{closer_to_target_or_equal};
use node_interface::Interface;
use routing_table::{RoutingTable, NodeInfo};
use relay::RelayMap;
use sendable::Sendable;
use types;
use types::{MessageId, NameAndTypeId, Signature, Bytes, DestinationAddress};
use authority::{Authority, our_authority};
use message_header::MessageHeader;
use messages::find_group::FindGroup;
use messages::find_group_response::FindGroupResponse;
use messages::get_data::GetData;
use messages::get_data_response::GetDataResponse;
use messages::put_data::PutData;
use messages::put_data_response::PutDataResponse;
use messages::connect_request::ConnectRequest;
use messages::connect_response::ConnectResponse;
use messages::put_public_id::PutPublicId;
use messages::put_public_id_response::PutPublicIdResponse;
use messages::{RoutingMessage, MessageTypeTag};
use types::{MessageAction};
use error::{RoutingError, ResponseError, InterfaceError};
use node_interface::MethodCall;

// use std::convert::From;


type ConnectionManager = crust::ConnectionManager;
type Event = crust::Event;
type Endpoint = crust::Endpoint;
type PortAndProtocol = crust::Port;

type RoutingResult = Result<(), RoutingError>;

enum ConnectionName {
    Relay(NameType),
    Routing(NameType)
}

/// Routing Membrane
pub struct RoutingMembrane<F : Interface> {
    // for CRUST
    event_input: Receiver<crust::Event>,
    connection_manager: crust::ConnectionManager,
    accepting_on: Vec<crust::Endpoint>,
    bootstrap_endpoint: Option<crust::Endpoint>,
    // for Routing
    id: types::Id,
    own_name: NameType,
    routing_table: RoutingTable,
    relay_map: RelayMap,
    next_message_id: MessageId,
    filter: MessageFilter<types::FilterType>,
    public_id_cache: LruCache<NameType, types::PublicId>,
    connection_cache: BTreeMap<NameType, SteadyTime>,
    // for Persona logic
    interface: Box<F>
}

impl<F> RoutingMembrane<F> where F: Interface {
    // TODO: clean ownership transfer up with proper structure
    pub fn new(cm: crust::ConnectionManager,
               event_input: Receiver<crust::Event>,
               bootstrap_endpoint: Option<crust::Endpoint>,
               accepting_on: Vec<crust::Endpoint>,
               relocated_id: types::Id,
               personas: F) -> RoutingMembrane<F> {
        debug_assert!(relocated_id.is_relocated());
        let own_name = relocated_id.get_name();
        RoutingMembrane {
                      event_input: event_input,
                      connection_manager: cm,
                      accepting_on: accepting_on,
                      bootstrap_endpoint: bootstrap_endpoint,
                      routing_table : RoutingTable::new(&own_name),
                      relay_map: RelayMap::new(&relocated_id),
                      own_name: own_name,
                      id : relocated_id,
                      next_message_id: rand::random::<MessageId>(),
                      filter: MessageFilter::with_expiry_duration(Duration::minutes(20)),
                      public_id_cache: LruCache::with_expiry_duration(Duration::minutes(10)),
                      connection_cache: BTreeMap::new(),
                      interface : Box::new(personas)
                    }
    }

    /// Retrieve something from the network (non mutating) - Direct call
    pub fn get(&mut self, type_id: u64, name: NameType) {
        let destination = types::DestinationAddress{ dest: name.clone(), relay_to: None };
        let header = MessageHeader::new(self.get_next_message_id(),
                                        destination, self.our_source_address(None),
                                        Authority::Client);
        let request = GetData{ requester: self.our_source_address(None),
                               name_and_type_id: NameAndTypeId{name: name.clone(),
                                                               type_id: type_id} };
        let message = RoutingMessage::new(MessageTypeTag::GetData, header,
                                          request, &self.id.get_crypto_secret_sign_key());

        // FIXME: We might want to return the result.
        ignore(encode(&message).map(|msg| self.send_swarm_or_parallel(&name, &msg)));
    }

    /// Add something to the network, will always go via ClientManager group
    pub fn put(&mut self, destination: NameType, content: Box<Sendable>) {
        let destination = types::DestinationAddress{ dest: destination, relay_to: None };
        let request = PutData{ name: content.name(), data: content.serialised_contents() };
        let header = MessageHeader::new(self.get_next_message_id(),
                                        destination, self.our_source_address(None),
                                        Authority::ManagedNode);
        let message = RoutingMessage::new(MessageTypeTag::PutData, header,
                request, &self.id.get_crypto_secret_sign_key());

        // FIXME: We might want to return the result.
        ignore(encode(&message).map(|msg| self.send_swarm_or_parallel(&self.own_name, &msg)));
    }

    /// Add something to the network
    pub fn unauthorised_put(&mut self, destination: NameType, content: Box<Sendable>) {
        let destination = types::DestinationAddress{ dest: destination, relay_to: None };
        let request = PutData{ name: content.name(), data: content.serialised_contents() };
        let header = MessageHeader::new(self.get_next_message_id(), destination,
                                        self.our_source_address(None), Authority::Unknown);
        let message = RoutingMessage::new(MessageTypeTag::UnauthorisedPut, header,
                request, &self.id.get_crypto_secret_sign_key());

        // FIXME: We might want to return the result.
        ignore(encode(&message).map(|msg| self.send_swarm_or_parallel(&self.own_name, &msg)));
    }

    /// RoutingMembrane::Run starts the membrane
    pub fn run(&mut self) {
        // First Send FindGroup Requests
        let find_group_msg = self.construct_find_group_msg();
        // ignore(encode(&find_group_msg).map(|msg|self.send_to_bootstrap_node(&msg)));

        loop {
            match self.event_input.recv() {
                Err(_) => (),
                Ok(crust::Event::NewMessage(endpoint, bytes)) => {
                    match self.lookup_endpoint(&endpoint) {
                        // we hold an active connection to this endpoint,
                        // mapped to a name in our routing table
                        Some(ConnectionName::Routing(name)) => {
                            let _ = self.message_received(&ConnectionName::Routing(name), bytes);
                        },
                        // we hold an active connection to this endpoint,
                        // mapped to a name in our relay map
                        Some(ConnectionName::Relay(name)) => {
                            // For a relay connection, parse and forward
                            // FIXME: later limit which messages are sent forward,
                            // limiting our exposure.
                            let _ = self.relay_message_received(
                                &ConnectionName::Relay(name), bytes, endpoint);
                        },
                        None => {
                            // If we don't know the sender, only accept a connect request
                            let _ = self.handle_unknown_connect_request(&endpoint, bytes);
                        }
                    }
                },
                Ok(crust::Event::NewConnection(endpoint)) => {
                    self.handle_new_connection(endpoint);
                },
                Ok(crust::Event::LostConnection(endpoint)) => {
                    self.handle_lost_connection(endpoint);
                }
            };
        }
    }

    ///
    fn handle_unknown_connect_request(&mut self, endpoint: &Endpoint, serialised_msg : Bytes)
        -> RoutingResult {
        let message = try!(decode::<RoutingMessage>(&serialised_msg));
        let header = message.message_header;
        let body = message.serialised_body;
        let signature = message.signature;
        //  from unknown endpoints only accept ConnectRequest messages
        let connect_request = try!(decode::<ConnectRequest>(&body));
        // first verify that the message is correctly self-signed
        if !verify_detached(&signature.get_crypto_signature(),
                            &body[..], &connect_request.requester_fob.public_sign_key
                                                       .get_crypto_public_sign_key()) {
            return Err(RoutingError::Response(ResponseError::InvalidRequest));
        }
        // only accept unrelocated Ids from unknown connections
        if connect_request.requester_fob.is_relocated() {
            return Err(RoutingError::RejectedPublicId); }
        // if the PublicId is not relocated,
        // only accept the connection into the RelayMap.
        // This will enable this connection to bootstrap or act as a client.
        let routing_msg = self.construct_connect_response_msg(&header, &body,
            &signature, &connect_request);
        let serialised_message = try!(encode(&routing_msg));
        // Try to connect to the peer.
        // when CRUST succeeds at establishing a connection,
        // we use this register to retrieve the PublicId
        self.relay_map.register_accepted_connect_request(&connect_request.external_endpoints,
            &connect_request.requester_fob);
        self.connection_manager.connect(connect_request.external_endpoints);
        self.relay_map.register_accepted_connect_request(&connect_request.local_endpoints,
            &connect_request.requester_fob);
        self.connection_manager.connect(connect_request.local_endpoints);
        // Send the response containing our details.
        // FIXME: Verify that CRUST can send a message back and does not drop it,
        // simply because it is not established a connection yet.
        debug_assert!(self.connection_manager.send(endpoint.clone(), serialised_message)
            .is_ok());
        Ok(())
    }

    /// When CRUST establishes a two-way connection
    /// after exchanging details in ConnectRequest and ConnectResponse
    ///  - we can either add it to RelayMap (if the id was not-relocated,
    ///    and cached in relay_map)
    ///  - or we can mark it as connected in routing table (if the id was relocated,
    ///    and stored in public_id_cache after successful put_public_id handler,
    ///    after which on ConnectRequest it will have been given to RT to consider adding).
    //  FIXME: two lines are marked as relevant for state-change;
    //  remainder is exhausting logic for debug purposes.
    //  TODO: add churn trigger
    fn handle_new_connection(&mut self, endpoint : Endpoint) {
        match self.lookup_endpoint(&endpoint) {
            Some(ConnectionName::Routing(name)) => {
        // IMPORTANT: the only state-change is in marking the node connected; rest is debug printout
                match self.routing_table.mark_as_connected(&endpoint) {
                    Some(peer_name) => {
                        println!("RT (size : {:?}) Marked peer {:?} as connected on endpoint {:?}",
                                 self.routing_table.size(), peer_name, endpoint);
                        // FIXME: the presence of this debug assert indicates
                        // that the logic for unconnected RT nodes is not quite right.
                        debug_assert!(peer_name == name);
                    },
                    None => {
                        // this is purely for debug purposes; no relevant state changes
                        match self.routing_table.lookup_endpoint(&endpoint) {
                            Some(peer_name) => {
                                println!("RT (size : {:?}) peer {:?} was already connected on endpoint {:?}",
                                         self.routing_table.size(), peer_name, endpoint);
                            },
                            None => {
                              println!("FAILED: dropping connection on endpoint {:?};
                                        no peer found in RT for this endpoint
                                        and as such also not already connected.", endpoint);
                              // FIXME: This is a logical error because we are twice looking up
                              // the same endpoint in the same RT::lookup_endpoint; should never occur
                              self.connection_manager.drop_node(endpoint);
                            }
                        };
                    }
                };
            },
            Some(ConnectionName::Relay(name)) => {
                // this endpoint is already present in the relay lookup_map
                // nothing to do
            },
            None => {
                // Connect requests for relays do not get stored in the relay map,
                // as we want to avoid state; instead we keep an LruCache to recover the public_id.
                // This either is a client or an un-relocated node bootstrapping.
                match self.relay_map.pop_accepted_connect_request(&endpoint) {
                    Some(public_id) => {
                        // a relocated Id should not be in the cache for un-relocated Ids
                        if public_id.is_relocated() {
                            println!("FAILURE: logical code error, a relocated Id should not have made
                                      its way into this cache.");
                            return; }
        // IMPORTANT: only state-change is here by adding it to the relay_map
                        self.relay_map.add_ip_node(public_id, endpoint);
                    },
                    None => {
                        // Note: we assume that the connect_request precedes
                        // a CRUST::new_connection event and has registered a PublicId
                        // with all desired endpoints it has.
                        // As such, for a membrane we do not accept an unknown endpoint.
                        // If the order on these events is not logically guaranteed by CRUST,
                        // this branch has to be expanded.
                        println!("Refused unknown connection from {:?}", endpoint);
                        self.connection_manager.drop_node(endpoint);
                    }
                };
            }
        };
    }

    /// When CRUST reports a lost connection, ensure we remove the endpoint anywhere
    /// TODO: A churn event might be triggered
    fn handle_lost_connection(&mut self, endpoint : Endpoint) {
        // Make sure the endpoint is dropped anywhere
        // The relay map will automatically drop the Name if the last endpoint to it is dropped
        self.relay_map.drop_endpoint(&endpoint);
        match self.routing_table.lookup_endpoint(&endpoint) {
            Some(name) => {
                let _ = self.routing_table.address_in_our_close_group_range(&name);
                self.routing_table.drop_node(&name);
            },
            None => {}
        };
        // TODO: trigger churn on boolean
    }

    /// Parse and update the header with us as a relay node;
    /// Intercept PutPublicId messages if we are the only zero node.
    fn relay_message_received(&mut self, received_from: &ConnectionName,
        serialised_message: Bytes, endpoint: Endpoint) -> RoutingResult {
        match received_from {
            &ConnectionName::Relay(ref name) => {
                // Parse as mutable to change header
                let mut message = try!(decode::<RoutingMessage>(&serialised_message));

                // intercept PutPublicId for zero node without connections
                if message.message_type == MessageTypeTag::PutPublicId
                    && self.relay_map.zero_node()
                    && self.routing_table.size() == 0 {
                    let header = message.message_header;
                    let body = message.serialised_body;
                    // FIXME: check signature
                    ignore(self.handle_put_public_id_zero_node(header, body, &endpoint));
                    return Ok(());
                }

                // update header and normal message_received
                message.message_header.set_relay_name(&self.own_name, &name);
                ignore(self.message_received(&ConnectionName::Routing(name.clone()),
                    try!(encode(&message))));
            },
            _ => return Err(RoutingError::Response(ResponseError::InvalidRequest))
        };
        Ok(())
    }

    /// This the fundamental functional function in routing.
    /// It only handles messages received from connections in our routing table;
    /// i.e. this is a pure SAFE message (and does not function as the start of a relay).
    /// If we are the relay node for a message from the SAFE network to a node we relay for,
    /// then we will pass out the message to the client or bootstrapping node;
    /// no relay-messages enter the SAFE network here.
    fn message_received(&mut self, received_from : &ConnectionName,
        serialised_msg : Bytes) -> RoutingResult {
        match received_from {
            &ConnectionName::Routing(_) => {},
            _ => return Err(RoutingError::Response(ResponseError::InvalidRequest))
        };
        // Parse
        let message = try!(decode::<RoutingMessage>(&serialised_msg));
        let header = message.message_header;
        let body = message.serialised_body;

        // filter check
        if self.filter.check(&header.get_filter()) {
            // should just return quietly
            return Err(RoutingError::FilterCheckFailed);
        }
        // add to filter
        self.filter.add(header.get_filter());

        // check if we can add source to rt
        self.refresh_routing_table(&header.source.from_node);

        // add to cache
        if message.message_type == MessageTypeTag::GetDataResponse {
            let get_data_response = try!(decode::<GetDataResponse>(&body));
            let _ = get_data_response.data.map(|data| {
                if data.len() != 0 {
                    let _ = self.mut_interface().handle_cache_put(
                        header.from_authority(), header.from(), data);
                }
            });
        }

        // cache check / response
        if message.message_type == MessageTypeTag::GetData {
            let get_data = try!(decode::<GetData>(&body));

            let retrieved_data = self.mut_interface().handle_cache_get(
                get_data.name_and_type_id.type_id.clone() as u64,
                get_data.name_and_type_id.name.clone(),
                header.from_authority(),
                header.from());

            match retrieved_data {
                Ok(action) => match action {
                    MessageAction::Reply(data) => {
                        let reply = self.construct_get_data_response_msg(Authority::ManagedNode,
                                                                         &header, get_data,
                                                                         Ok(data));
                        return encode(&reply).map(|reply| {
                            self.send_swarm_or_parallel(&header.send_to().dest, &reply);
                        }).map_err(From::from);
                    },
                    _ => (),
                },
                Err(_) => (),
            };
        }

        // SendOn in address space
        self.send_swarm_or_parallel(&header.destination.dest, &serialised_msg);

        // handle relay request/response
        if header.destination.dest == self.own_name {
            // FIXME: source and destination addresses need a correction
            match header.destination.relay_to {
                Some(relay) => {
                    self.send_out_as_relay(&relay, serialised_msg);
                    return Ok(());
                },
                None => {}
            };
        }

        if !self.address_in_close_group_range(&header.destination.dest) {
            println!("{:?} not for us ", self.own_name);
            return Ok(());
        }

        // Drop message before Sentinel check if it is a direct message type (Connect, ConnectResponse)
        // and this node is in the group but the message destination is another group member node.
        if message.message_type == MessageTypeTag::ConnectRequest
            || message.message_type == MessageTypeTag::ConnectResponse {
            if header.destination.dest != self.own_name  {
                // "not for me"
                return Ok(());
            }
        }
        //
        // pre-sentinel message handling
        match message.message_type {
            // FIXME: Unauthorised Put needs review
        //     MessageTypeTag::UnauthorisedPut => self.handle_put_data(header, body),
            // MessageTypeTag::GetKey => self.handle_get_key(header, body),
            // MessageTypeTag::GetGroupKey => self.handle_get_group_key(header, body),
            MessageTypeTag::ConnectRequest => self.handle_connect_request(header, body, message.signature),
            _ => {
                // Sentinel check

                // switch message type
                match message.message_type {
                    MessageTypeTag::ConnectResponse => self.handle_connect_response(body),
                    MessageTypeTag::FindGroup => self.handle_find_group(header, body),
                    MessageTypeTag::FindGroupResponse => self.handle_find_group_response(header, body),
                    MessageTypeTag::GetData => self.handle_get_data(header, body),
                    MessageTypeTag::GetDataResponse => self.handle_get_data_response(header, body),
        //             MessageTypeTag::Post => self.handle_post(header, body),
        //             MessageTypeTag::PostResponse => self.handle_post_response(header, body),
                    MessageTypeTag::PutData => self.handle_put_data(header, body),
                    MessageTypeTag::PutDataResponse => self.handle_put_data_response(header, body),
        //             MessageTypeTag::PutPublicId => self.handle_put_public_id(header, body),
        //             //PutKey,
                    _ => {
                        Err(RoutingError::UnknownMessageType)
                    }
                }
            }
        }
    }

    /// Scan all passing messages for the existance of nodes in the address space.
    /// If a node is detected with a name that would improve our routing table,
    /// then we cache this name.  During a delay of 5 seconds, we collapse
    /// all re-occurances of this name, after which we send out a connect_request
    /// if the name is still of interest to us at that point in time.
    /// The large delay of 5 seconds is justified, because this is only a passive
    /// mechanism, second to active FindGroup requests.
    fn refresh_routing_table(&mut self, from_node : &NameType) {
      if self.routing_table.check_node(from_node) {
          // FIXME: add correction for already connected, but not-online close node
          let mut next_connect_request : Option<NameType> = None;
          let time_now = SteadyTime::now();
          self.connection_cache.entry(from_node.clone())
                               .or_insert(time_now);
          for (new_node, time) in self.connection_cache.iter() {
              // note that the first method to establish the close group
              // is through explicit FindGroup messages.
              // This refresh on scanning messages is secondary, hence the long delay.
              if time_now - *time > Duration::seconds(5) {
                  next_connect_request = Some(new_node.clone());
                  break;
              }
          }
          match next_connect_request {
              Some(connect_to_node) => {
                  self.connection_cache.remove(&connect_to_node);
                  // check whether it is still valid to add this node.
                  if self.routing_table.check_node(&connect_to_node) {
                      ignore(self.send_connect_request_msg(&connect_to_node));
                  }
              },
              None => ()
          }
       }
    }

    // -----Name-based Send Functions----------------------------------------

    fn send_out_as_relay(&mut self, name: &NameType, msg: Bytes) {
        let mut failed_endpoints : Vec<Endpoint> = Vec::new();
        match self.relay_map.get_endpoints(name) {
            Some(&(ref public_id, ref endpoints)) => {
                for endpoint in endpoints {
                    match self.connection_manager.send(endpoint.clone(), msg.clone()) {
                        Ok(_) => break,
                        Err(_) => {
                            println!("Dropped relay connection {:?} on failed attempt
                                to relay for node {:?}", endpoint, name);
                            failed_endpoints.push(endpoint.clone());
                        }
                    };
                }
            },
            None => {}
        };
        for failed_endpoint in failed_endpoints {
            self.relay_map.drop_endpoint(&failed_endpoint);
            self.connection_manager.drop_node(failed_endpoint);
        }
    }

    fn send_swarm_or_parallel(&self, name : &NameType, msg: &Bytes) {
        for peer in self.routing_table.target_nodes(name) {
            match peer.connected_endpoint {
                Some(peer_endpoint) => {
                    ignore(self.connection_manager.send(peer_endpoint, msg.clone()));
                },
                None => {}
            };
        }
    }

    fn send_connect_request_msg(&mut self, peer_id: &NameType) -> RoutingResult {
        let routing_msg = self.construct_connect_request_msg(&peer_id);
        let serialised_message = try!(encode(&routing_msg));
        self.send_swarm_or_parallel(peer_id, &serialised_message);
        Ok(())
    }

    // -----Address and various functions----------------------------------------

    fn address_in_close_group_range(&self, address: &NameType) -> bool {
        if self.routing_table.size() < RoutingTable::get_group_size() {
            return true;
        }

        match self.routing_table.our_close_group().pop() {
            Some(furthest_close_node) => {
                closer_to_target_or_equal(&address, &furthest_close_node.id(), &self.own_name)
            },
            None => false  // ...should never reach here
        }
    }

<<<<<<< HEAD
    fn our_source_address(&mut self, from_group: Option<NameType>) -> types::SourceAddress {
        // first check whether we are safe to drop our bootstrap connection
        match self.bootstrap_endpoint.clone() {
            Some(endpoint) => {
                // this threshold is set arbitrarily
                if self.routing_table.size() > 5 {
                    self.connection_manager.drop_node(endpoint);
                    self.bootstrap_endpoint = None;
                }
            },
            None => {}
        };


=======
    fn our_source_address(&self, from_group: Option<NameType>) -> types::SourceAddress {
>>>>>>> 7a99d77c
        // if self.bootstrap_endpoint.is_some() {
        //     let id = self.all_connections.0.get(&self.bootstrap_endpoint.clone().unwrap());
        //     if id.is_some() {
        //         return types::SourceAddress{ from_node: id.unwrap().clone(),
        //                                      from_group: None,
        //                                      reply_to: Some(self.own_name.clone()) }
        //     }
        // }
        return types::SourceAddress{ from_node:   self.own_name.clone(),
                                     from_group:  from_group,
                                     reply_to:    None,
                                     relayed_for: None }
    }

    fn get_next_message_id(&mut self) -> MessageId {
        let temp = self.next_message_id;
        self.next_message_id = self.next_message_id.wrapping_add(1);
        return temp;
    }

    fn lookup_endpoint(&self, endpoint: &Endpoint) -> Option<ConnectionName> {
        // prioritise routing table
        match self.routing_table.lookup_endpoint(&endpoint) {
            Some(name) => Some(ConnectionName::Routing(name)),
            // secondly look in the relay_map
            None => match self.relay_map.lookup_endpoint(&endpoint) {
                Some(name) => Some(ConnectionName::Relay(name)),
                None => None
            }
        }
    }

    fn mut_interface(&mut self) -> &mut F { self.interface.deref_mut() }

    /// Refresh the content in the close group nodes of group address content::name.
    /// This method needs to be called when churn is triggered.
    /// all the group members need to call this, otherwise it will not be resolved as a valid
    /// content.
    pub fn refresh(&mut self, content: Box<Sendable>) {
        self.put(content.name(), content);
    }

    // -----Message Handlers from Routing Table connections----------------------------------------

    // Routing handle put_data
    fn handle_put_data(&mut self, header: MessageHeader, body: Bytes) -> RoutingResult {
        let put_data = try!(decode::<PutData>(&body));
        let our_authority = our_authority(&put_data.name, &header, &self.routing_table);
        let from_authority = header.from_authority();
        let from = header.from();
        let to = header.send_to();

        match self.mut_interface().handle_put(our_authority.clone(), from_authority, from,
                                              to, put_data.data.clone()) {
            Ok(action) => match action {
                MessageAction::Reply(reply_data) => {
                    let reply_to = match our_authority {
                        Authority::ClientManager => match header.reply_to() {
                            Some(client) => client,
                            None => header.from()
                        },
                        _ => header.from()
                    };
                    try!(self.send_put_reply(&reply_to, our_authority, &header, put_data, Ok(reply_data)));
                },
                MessageAction::SendOn(destinations) => {
                    for destination in destinations {
                        ignore(self.send_on(&put_data.name, &header, destination, MessageTypeTag::PutData, put_data.clone()));
                    }
                },
            },
            Err(InterfaceError::Abort) => {;},
            Err(InterfaceError::Response(error)) => {
<<<<<<< HEAD
                try!(self.send_put_reply(&header.from_node(), our_authority, &header, put_data, Err(error)));
=======
                try!(self.send_put_reply(&header.from(), our_authority, &header, put_data, Err(error)));
>>>>>>> 7a99d77c
            }
        }
        Ok(())
    }

    fn send_put_reply(&self, destination:   &NameType,
                             our_authority: Authority,
                             orig_header:   &MessageHeader,
                             orig_message:  PutData,
                             reply_data:    Result<Vec<u8>, ResponseError>) -> RoutingResult {
        let routing_msg = self.construct_put_data_response_msg(
            our_authority, &orig_header, orig_message, reply_data);

        self.send_swarm_or_parallel(&destination, &try!(encode(&routing_msg)));
        Ok(())
    }

    fn handle_put_data_response(&mut self, header: MessageHeader, body: Bytes) -> RoutingResult {
        let put_data_response = try!(decode::<PutDataResponse>(&body));
        let from_authority = header.from_authority();
        let from = header.from();
        let method_call = self.mut_interface().handle_put_response(from_authority,
                                                                   from, put_data_response.data);

        match method_call {
            MethodCall::Put { destination: x, content: y, } => self.put(x, y),
            MethodCall::Get { type_id: x, name: y, } => self.get(x, y),
            MethodCall::Refresh { content: x, } => self.refresh(x),
            MethodCall::Post => unimplemented!(),
            MethodCall::None => (),
            MethodCall::SendOn { destination } =>
                ignore(self.send_on(&put_data_response.name, &header,
                             destination, MessageTypeTag::PutDataResponse, body)),
        }
        Ok(())
    }

    fn handle_connect_request(&mut self, original_header: MessageHeader, body: Bytes, signature: Signature) -> RoutingResult {
        println!("{:?} received ConnectRequest ", self.own_name);
        let connect_request = try!(decode::<ConnectRequest>(&body));
        if !connect_request.requester_fob.is_relocated() {
            return Err(RoutingError::RejectedPublicId); }
        // first verify that the message is correctly self-signed
        if !verify_detached(&signature.get_crypto_signature(),
                            &body[..], &connect_request.requester_fob.public_sign_key
                                                       .get_crypto_public_sign_key()) {
            return Err(RoutingError::Response(ResponseError::InvalidRequest));
        }
        // if the PublicId claims to be relocated,
        // check whether we have a temporary record of this relocated Id,
        // which we would have stored after the sentinel group consensus
        // of the relocated Id. If the fobs match, add it to routing_table.
        match self.public_id_cache.remove(&connect_request.requester_fob.name()) {
            Some(public_id) => {
                // check the full fob received corresponds, not just the names
                if public_id == connect_request.requester_fob {
                    // Collect the local and external endpoints into a single vector to construct a NodeInfo
                    let mut peer_endpoints = connect_request.local_endpoints.clone();
                    peer_endpoints.extend(connect_request.external_endpoints.clone().into_iter());
                    let peer_node_info =
                        NodeInfo::new(connect_request.requester_fob.clone(), peer_endpoints, None);
                    // Try to add to the routing table.  If unsuccessful, no need to continue.
                    let (added, _) = self.routing_table.add_node(peer_node_info.clone());
                    if !added {
                        return Err(RoutingError::RefusedFromRoutingTable); }
                    println!("RT (size : {:?}) added {:?} ", self.routing_table.size(), peer_node_info.fob.name());
                    // Try to connect to the peer.
                    self.connection_manager.connect(connect_request.local_endpoints.clone());
                    self.connection_manager.connect(connect_request.external_endpoints.clone());
                    // Send the response containing our details,
                    // and add the original signature as proof of the request
                    let routing_msg = self.construct_connect_response_msg(&original_header, &body, &signature, &connect_request);
                    let serialised_message = try!(encode(&routing_msg));

                    self.send_swarm_or_parallel(&routing_msg.message_header.destination.dest,
                        &serialised_message);
                }
            },
            None => {}
        };
        Ok(())
    }

    fn handle_connect_response(&mut self, body: Bytes) -> RoutingResult {
        println!("{:?} received ConnectResponse", self.own_name);
        let connect_response = try!(decode::<ConnectResponse>(&body));

        // Verify a connect request was initiated by us.
        let connect_request = try!(decode::<ConnectRequest>(&connect_response.serialised_connect_request));
        if connect_request.requester_id != self.id.get_name() ||
           !verify_detached(&connect_response.connect_request_signature.get_crypto_signature(),
                            &connect_response.serialised_connect_request[..],
                            &self.id.get_crypto_public_sign_key()) {
            return Err(RoutingError::Response(ResponseError::InvalidRequest));
        }
        // double check if fob is relocated;
        // this should be okay as we check this before sending out a connect_request
        if !connect_response.receiver_fob.is_relocated() {
            return Err(RoutingError::RejectedPublicId); }
        // Collect the local and external endpoints into a single vector to construct a NodeInfo
        let mut peer_endpoints = connect_response.receiver_local_endpoints.clone();
        peer_endpoints.extend(connect_response.receiver_external_endpoints.clone().into_iter());
        let peer_node_info =
            NodeInfo::new(connect_response.receiver_fob.clone(), peer_endpoints, None);

        // Try to add to the routing table.  If unsuccessful, no need to continue.
        let (added, _) = self.routing_table.add_node(peer_node_info.clone());
        if !added {
           return Err(RoutingError::RefusedFromRoutingTable); }
        println!("RT (size : {:?}) added {:?}", self.routing_table.size(), peer_node_info.fob.name());
        // Try to connect to the peer.
        self.connection_manager.connect(connect_response.receiver_local_endpoints.clone());
        self.connection_manager.connect(connect_response.receiver_external_endpoints.clone());
        Ok(())
    }

    /// On bootstrapping a node can temporarily publish its PublicId in the group.
    /// Sentinel will query this pool. No handle_get_public_id is needed.
    // TODO (Ben): check whether to accept id into group;
    // restrict on minimal similar number of leading bits.
    fn handle_put_public_id(&mut self, header: MessageHeader, body: Bytes) -> RoutingResult {
        let put_public_id = try!(decode::<PutPublicId>(&body));
        let our_authority = our_authority(&put_public_id.public_id.name(), &header, &self.routing_table);

        match (header.from_authority(), our_authority.clone(), put_public_id.public_id.is_relocated()) {
            (Authority::ManagedNode, Authority::NaeManager, false) => {
                let mut put_public_id_relocated = put_public_id.clone();

                // FIXME: we should add ourselves
                let close_group_node_ids = self.routing_table.our_close_group().into_iter()
                                               .map(|node_info| node_info.id())
                                               .collect::<Vec<_>>();

                let relocated_name =  try!(types::calculate_relocated_name(
                                            close_group_node_ids,
                                            &put_public_id.public_id.name()));
                // assign_relocated_name
                put_public_id_relocated.public_id.assign_relocated_name(relocated_name.clone());

                // SendOn to relocated_name group, which will actually store the relocated public id
                try!(self.send_on(&put_public_id.public_id.name(),
                                  &header,
                                  relocated_name,
                                  MessageTypeTag::PutPublicId,
                                  put_public_id_relocated));
                Ok(())
            },
            (Authority::NaeManager, Authority::NaeManager, true) => {
                // Note: The "if" check is workaround for absense of sentinel. This avoids redundant PutPublicIdResponse responses.
                if !self.public_id_cache.check(&put_public_id.public_id.name()) {
                  self.public_id_cache.add(put_public_id.public_id.name(), put_public_id.public_id.clone());
                  // Reply with PutPublicIdResponse to the reply_to address
                  let reply_header = header.create_reply(&self.own_name, &our_authority);
                  let destination = reply_header.destination.dest.clone();
                  let routing_msg = RoutingMessage::new(MessageTypeTag::PutPublicIdResponse,
                                                        reply_header,
                                                        PutPublicIdResponse{ public_id :put_public_id.public_id.clone() },
                                                        &self.id.get_crypto_secret_sign_key());
                  let encoded_msg = try!(encode(&routing_msg));
                  // Send this to the relay node as specified in the reply_header
                  self.send_swarm_or_parallel(&destination, &encoded_msg);
                }
                Ok(())
            },
            _ => {
                Err(RoutingError::BadAuthority)
            }
        }
    }

    fn handle_find_group(&mut self, original_header: MessageHeader, body: Bytes) -> RoutingResult {
        let find_group = try!(decode::<FindGroup>(&body));

        let group = self.routing_table.our_close_group().into_iter()
                    .map(|x|x.fob)
                    // add ourselves
                    .chain(Some(types::PublicId::new(&self.id)).into_iter())
                    .collect::<Vec<_>>();

        let routing_msg = self.construct_find_group_response_msg(&original_header, &find_group, group);

        let serialised_msg = try!(encode(&routing_msg));

        self.send_swarm_or_parallel(&original_header.send_to().dest, &serialised_msg);

        Ok(())
    }

    fn handle_find_group_response(&mut self, original_header: MessageHeader, body: Bytes) -> RoutingResult {
        let find_group_response = try!(decode::<FindGroupResponse>(&body));

        for peer in find_group_response.group {
            if self.routing_table.check_node(&peer.name()) {
                ignore(self.send_connect_request_msg(&peer.name()));
            }
        }

        Ok(())
    }

    fn handle_get_data(&mut self, header: MessageHeader, body: Bytes) -> RoutingResult {
        let get_data = try!(decode::<GetData>(&body));
        let type_id = get_data.name_and_type_id.type_id.clone();
        let our_authority = our_authority(&get_data.name_and_type_id.name, &header,
                                          &self.routing_table);
        let from_authority = header.from_authority();
        let from = header.from();
        let name = get_data.name_and_type_id.name.clone();

        match self.mut_interface().handle_get(type_id, name.clone(), our_authority.clone(), from_authority, from) {
            Ok(action) => match action {
                MessageAction::Reply(data) => {
                    let routing_msg = self.construct_get_data_response_msg(our_authority, &header, get_data, Ok(data));
                    self.send_swarm_or_parallel(&header.send_to().dest, &try!(encode(&routing_msg)));
                },
                MessageAction::SendOn(dest_nodes) => {
                    for destination in dest_nodes {
                        ignore(self.send_on(&name, &header, destination, MessageTypeTag::GetData, get_data.clone()));
                    }
                }
            },
            Err(InterfaceError::Abort) => {;},
            Err(InterfaceError::Response(error)) => {
                let routing_msg = self.construct_get_data_response_msg(our_authority, &header, get_data, Err(error));
                self.send_swarm_or_parallel(&header.send_to().dest, &try!(encode(&routing_msg)));
            }
        }
        Ok(())
    }

    fn send_on<T>(&self,
                  name: &NameType,
                  orig_header: &MessageHeader,
                  destination: NameType,
                  tag: MessageTypeTag,
                  body: T) -> RoutingResult
        where T: Encodable + Decodable
    {
        let our_authority = our_authority(&name, &orig_header, &self.routing_table);
        let header = orig_header.create_send_on(&self.own_name, &our_authority, &destination);
        let msg = RoutingMessage::new(tag, header, body, &self.id.get_crypto_secret_sign_key());
        self.send_swarm_or_parallel(&destination, &try!(encode(&msg)));
        Ok(())
    }

    fn handle_get_data_response(&mut self, header: MessageHeader, body: Bytes) -> RoutingResult {
        let get_data_response = try!(decode::<GetDataResponse>(&body));
        let from = header.from();
        let method_call = self.mut_interface().handle_get_response(from, get_data_response.data);

        match method_call {
            MethodCall::Put { destination: x, content: y, } => self.put(x, y),
            MethodCall::Get { type_id: x, name: y, } => self.get(x, y),
            MethodCall::Refresh { content: x, } => self.refresh(x),
            MethodCall::Post => unimplemented!(),
            MethodCall::None => (),
            MethodCall::SendOn { destination } =>
                ignore(self.send_on(&get_data_response.name_and_type_id.name, &header,
                             destination, MessageTypeTag::GetDataResponse, body)),
        }
        Ok(())
    }

    ///  Only use this handler if we have a self-relocated id, and our routing table is empty
    fn handle_put_public_id_zero_node(&mut self, header: MessageHeader, body: Bytes,
        send_to: &Endpoint) -> RoutingResult {
        println!("FIRST NODE BOOSTRAPS OFF OF ZERO NODE");
        let put_public_id = try!(decode::<PutPublicId>(&body));
        if put_public_id.public_id.is_relocated() {
            return Err(RoutingError::RejectedPublicId); }
        let mut relocated_public_id = put_public_id.public_id.clone();

        let relocated_name =  try!(types::calculate_relocated_name(
                                    vec![self.own_name.clone()],
                                    &put_public_id.public_id.name()));
        // assign_relocated_name
        relocated_public_id.assign_relocated_name(relocated_name.clone());

        if !self.public_id_cache.check(&relocated_name) {
            self.public_id_cache.add(relocated_name, relocated_public_id.clone());
            // Reply with PutPublicIdResponse to the reply_to address
            let reply_header = header.create_reply(&self.own_name, &Authority::NaeManager);
            let destination = reply_header.destination.dest.clone();
            let routing_msg = RoutingMessage::new(MessageTypeTag::PutPublicIdResponse,
                                                  reply_header,
                                                  PutPublicIdResponse {
                                                      public_id: relocated_public_id },
                                                  &self.id.get_crypto_secret_sign_key());
            let encoded_msg = try!(encode(&routing_msg));
            // Send this directly back to the bootstrapping node
            debug_assert!(self.connection_manager.send(send_to.clone(), encoded_msg)
                .is_ok());
        };
        Ok(())
    }

    // -----Message Constructors-----------------------------------------------

    fn construct_find_group_response_msg(&mut self, original_header : &MessageHeader,
                                         find_group: &FindGroup,
                                         group: Vec<types::PublicId>) -> RoutingMessage {

        let header = MessageHeader::new(self.get_next_message_id(),
                                        original_header.send_to(),
                                        self.our_source_address(Some(find_group.target_id.clone())),
                                        Authority::NaeManager);

        RoutingMessage::new(MessageTypeTag::FindGroupResponse,
                            header,
                            FindGroupResponse{ group: group },
                            &self.id.get_crypto_secret_sign_key())
    }

    fn construct_connect_request_msg(&mut self, peer_id: &NameType) -> RoutingMessage {
        let header = MessageHeader::new(self.get_next_message_id(),
            types::DestinationAddress {dest: peer_id.clone(), relay_to: None },
            self.our_source_address(None), Authority::ManagedNode);

        // FIXME: We're sending all accepting connections as local since we don't differentiate
        // between local and external yet.
        let connect_request = ConnectRequest {
            local_endpoints: self.accepting_on.clone(),
            external_endpoints: vec![],
            requester_id: self.own_name.clone(),
            receiver_id: peer_id.clone(),
            requester_fob: types::PublicId::new(&self.id),
        };

        RoutingMessage::new(MessageTypeTag::ConnectRequest, header, connect_request,
            &self.id.get_crypto_secret_sign_key())
    }

    fn construct_connect_response_msg(&mut self, original_header : &MessageHeader, body: &Bytes, signature: &Signature,
                                      connect_request: &ConnectRequest) -> RoutingMessage {
        println!("{:?} construct_connect_response_msg ", self.own_name);
        debug_assert!(connect_request.receiver_id == self.own_name, format!("{:?} == {:?} failed", self.own_name, connect_request.receiver_id));

        let header = MessageHeader::new(original_header.message_id(),
            original_header.send_to(), self.our_source_address(None),
            Authority::ManagedNode);

        // FIXME: We're sending all accepting connections as local since we don't differentiate
        // between local and external yet.
        let connect_response = ConnectResponse {
            requester_local_endpoints: connect_request.local_endpoints.clone(),
            requester_external_endpoints: connect_request.external_endpoints.clone(),
            receiver_local_endpoints: self.accepting_on.clone(),
            receiver_external_endpoints: vec![],
            requester_id: connect_request.requester_id.clone(),
            receiver_id: self.own_name.clone(),
            receiver_fob: types::PublicId::new(&self.id),
            serialised_connect_request: body.clone(),
            connect_request_signature: signature.clone() };

        RoutingMessage::new(MessageTypeTag::ConnectResponse, header,
            connect_response, &self.id.get_crypto_secret_sign_key())
    }

    fn construct_get_data_response_msg(&self,
                                       our_authority: Authority,
                                       orig_header: &MessageHeader,
                                       orig_message: GetData,
                                       reply_data: Result<Vec<u8>, ResponseError>) -> RoutingMessage
    {
        RoutingMessage::new(MessageTypeTag::GetDataResponse,
                            orig_header.create_reply(&self.own_name, &our_authority),
                            GetDataResponse{ name_and_type_id: orig_message.name_and_type_id,
                                             data: reply_data },
                            &self.id.get_crypto_secret_sign_key())
    }

    fn construct_put_data_response_msg(&self,
                                       our_authority: Authority,
                                       orig_header: &MessageHeader,
                                       orig_message: PutData,
                                       reply_data: Result<Vec<u8>, ResponseError>) -> RoutingMessage
    {
        let reply_header = orig_header.create_reply(&self.own_name, &our_authority);
        let put_data_response = PutDataResponse {
            name : orig_message.name.clone(),
            data : reply_data,
        };
        RoutingMessage::new(MessageTypeTag::PutDataResponse,
                            reply_header,
                            put_data_response,
                            &self.id.get_crypto_secret_sign_key())
<<<<<<< HEAD
    }

    fn construct_find_group_msg(&mut self) -> RoutingMessage {
        let header = MessageHeader::new(
            self.get_next_message_id(),
            types::DestinationAddress {
                 dest:     self.own_name.clone(),
                 relay_to: None
            },
            self.our_source_address(None),
            Authority::ManagedNode);

        RoutingMessage::new(MessageTypeTag::FindGroup, header,
            FindGroup{ requester_id: self.own_name.clone(),
                       target_id:    self.own_name.clone()},
            &self.id.get_crypto_secret_sign_key())
=======
>>>>>>> 7a99d77c
    }

}

fn encode<T>(value: &T) -> Result<Bytes, CborError> where T: Encodable {
    let mut enc = Encoder::from_memory();
    try!(enc.encode(&[value]));
    Ok(enc.into_bytes())
}

fn decode<T>(bytes: &Bytes) -> Result<T, CborError> where T: Decodable {
    let mut dec = Decoder::from_bytes(&bytes[..]);
    match dec.decode().next() {
        Some(result) => result,
        None => Err(CborError::UnexpectedEOF)
    }
}

fn ignore<R,E>(_restul: Result<R,E>) {}<|MERGE_RESOLUTION|>--- conflicted
+++ resolved
@@ -594,7 +594,6 @@
         }
     }
 
-<<<<<<< HEAD
     fn our_source_address(&mut self, from_group: Option<NameType>) -> types::SourceAddress {
         // first check whether we are safe to drop our bootstrap connection
         match self.bootstrap_endpoint.clone() {
@@ -609,9 +608,6 @@
         };
 
 
-=======
-    fn our_source_address(&self, from_group: Option<NameType>) -> types::SourceAddress {
->>>>>>> 7a99d77c
         // if self.bootstrap_endpoint.is_some() {
         //     let id = self.all_connections.0.get(&self.bootstrap_endpoint.clone().unwrap());
         //     if id.is_some() {
@@ -685,11 +681,7 @@
             },
             Err(InterfaceError::Abort) => {;},
             Err(InterfaceError::Response(error)) => {
-<<<<<<< HEAD
-                try!(self.send_put_reply(&header.from_node(), our_authority, &header, put_data, Err(error)));
-=======
                 try!(self.send_put_reply(&header.from(), our_authority, &header, put_data, Err(error)));
->>>>>>> 7a99d77c
             }
         }
         Ok(())
@@ -1076,7 +1068,6 @@
                             reply_header,
                             put_data_response,
                             &self.id.get_crypto_secret_sign_key())
-<<<<<<< HEAD
     }
 
     fn construct_find_group_msg(&mut self) -> RoutingMessage {
@@ -1093,10 +1084,7 @@
             FindGroup{ requester_id: self.own_name.clone(),
                        target_id:    self.own_name.clone()},
             &self.id.get_crypto_secret_sign_key())
-=======
->>>>>>> 7a99d77c
-    }
-
+    }
 }
 
 fn encode<T>(value: &T) -> Result<Bytes, CborError> where T: Encodable {
