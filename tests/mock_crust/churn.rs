// Copyright 2016 MaidSafe.net limited.
//
// This SAFE Network Software is licensed to you under (1) the MaidSafe.net Commercial License,
// version 1.0 or later, or (2) The General Public License (GPL), version 3, depending on which
// licence you accepted on initial access to the Software (the "Licences").
//
// By contributing code to the SAFE Network Software, or to this project generally, you agree to be
// bound by the terms of the MaidSafe Contributor Agreement, version 1.1.  This, along with the
// Licenses can be found in the root directory of this project at LICENSE, COPYING and CONTRIBUTOR.
//
// Unless required by applicable law or agreed to in writing, the SAFE Network Software distributed
// under the GPL Licence is distributed on an "AS IS" BASIS, WITHOUT WARRANTIES OR CONDITIONS OF ANY
// KIND, either express or implied.
//
// Please review the Licences for the specific language governing permissions and limitations
// relating to use of the SAFE Network Software.

<<<<<<< HEAD
// TODO: uncomment and fix

/*

=======
use itertools::Itertools;
>>>>>>> 30e984aa
use rand::Rng;
use routing::{Authority, DataIdentifier, Event, EventStream, MessageId, QUORUM, Request, XorName};
use routing::mock_crust::{Config, Endpoint, Network};
use std::cmp;
use std::collections::{HashMap, HashSet};
use super::{Nodes, TestClient, TestNode, create_connected_clients, create_connected_nodes,
            gen_range_except, poll_all, poll_and_resend, verify_invariant_for_all_nodes};

// Randomly remove some nodes.
//
// Note: it's necessary to call `poll_all` afterwards, as this function doesn't call it itself.
fn drop_random_nodes<R: Rng>(rng: &mut R, nodes: &mut Vec<TestNode>, min_section_size: usize) {
    let len = nodes.len();
    // Nodes needed for quorum with minimum section size. Round up.
    let min_quorum = (min_section_size * QUORUM + 99) / 100;

    if rng.gen_weighted_bool(3) {
        // Pick a section then remove as many nodes as possible from it without breaking quorum.
        let i = rng.gen_range(0, len);
        let prefix = *nodes[i].routing_table().our_prefix();

        // Any network must allow at least one node to be lost:
        let num_excess = cmp::max(1,
                                  cmp::min(nodes[i].routing_table().our_section().len() -
                                           min_quorum,
                                           len - min_section_size));
        assert!(num_excess > 0);

        let mut removed = 0;
        // Remove nodes from the chosen section
        while removed < num_excess {
            let i = rng.gen_range(0, nodes.len());
            if *nodes[i].routing_table().our_prefix() != prefix {
                continue;
            }
            let _ = nodes.remove(i);
            removed += 1;
        }
    } else {
        // It should always be safe to remove min_section_size - min_quorum_size nodes (if we
        // ensured they did not all come from the same section we could remove more):
        let num_excess = cmp::min(min_section_size - min_quorum, len - min_section_size);
        let mut removed = 0;
        while num_excess - removed > 0 {
            let _ = nodes.remove(rng.gen_range(0, len - removed));
            removed += 1;
        }
    }
}
// Randomly add a node. Returns the index of this node.
//
// Note: it's necessary to call `poll_all` afterwards, as this function doesn't call it itself.
fn add_random_node<R: Rng>(rng: &mut R,
                           network: &Network,
                           nodes: &mut Vec<TestNode>,
                           min_section_size: usize)
                           -> (usize, usize) {
    let len = nodes.len();
    // A non-first node without min_section_size nodes in routing table cannot be proxy
    let (proxy, index) = if len <= min_section_size {
        (0, rng.gen_range(1, len + 1))
    } else {
        (rng.gen_range(0, len), rng.gen_range(0, len + 1))
    };
    let config = Config::with_contacts(&[nodes[proxy].handle.endpoint()]);

    nodes.insert(index, TestNode::builder(network).config(config).create());
    (index, proxy)
}

/// The entries of a Get request: the data ID, message ID, source and destination authority.
type GetKey = (DataIdentifier, MessageId, Authority<XorName>, Authority<XorName>);

/// A set of expectations: Which nodes, groups and sections are supposed to receive Get requests.
#[derive(Default)]
struct ExpectedGets {
    /// The Get requests expected to be received.
    messages: HashSet<GetKey>,
    /// The section or section members of receiving groups or sections, at the time of sending.
    sections: HashMap<Authority<XorName>, HashSet<XorName>>,
}

impl ExpectedGets {
    /// Sends a request using the nodes specified by `src`, and adds the expectation. Panics if not
    /// enough nodes sent a section message, or if an individual sending node could not be found.
    fn send_and_expect(&mut self,
                       data_id: DataIdentifier,
                       src: Authority<XorName>,
                       dst: Authority<XorName>,
                       nodes: &mut [TestNode],
                       min_section_size: usize) {
        let msg_id = MessageId::new();
        let mut sent_count = 0;
        for node in nodes.iter_mut().filter(|node| node.is_recipient(&src)) {
            unwrap!(node.inner.send_get_request(src, dst, data_id, msg_id));
            sent_count += 1;
        }
        if src.is_multiple() {
            assert!(100 * sent_count >= QUORUM * min_section_size);
        } else {
            assert_eq!(sent_count, 1);
        }
        self.expect(nodes, dst, (data_id, msg_id, src, dst));
    }

    /// Sends a request from the client, and adds the expectation.
    fn client_send_and_expect(&mut self,
                              data_id: DataIdentifier,
                              client_auth: Authority<XorName>,
                              dst: Authority<XorName>,
                              client: &TestClient,
                              nodes: &mut [TestNode]) {
        let msg_id = MessageId::new();
        unwrap!(client.inner.send_get_request(dst, data_id, msg_id));
        self.expect(nodes, dst, (data_id, msg_id, client_auth, dst));
    }

    /// Adds the expectation that the nodes belonging to `dst` receive the message.
    fn expect(&mut self, nodes: &mut [TestNode], dst: Authority<XorName>, key: GetKey) {
        if dst.is_multiple() && !self.sections.contains_key(&dst) {
            let is_recipient = |n: &&TestNode| n.is_recipient(&dst);
            let section = nodes.iter().filter(is_recipient).map(TestNode::name).collect();
            let _ = self.sections.insert(dst, section);
        }
        self.messages.insert(key);
    }

    /// Verifies that all sent messages have been received by the appropriate nodes.
    fn verify(mut self, nodes: &mut [TestNode], clients: &mut [TestClient]) {
        // The minimum of the section lengths when sending and now. If a churn event happened, both
        // cases are valid: that the message was received before or after that. The number of
        // recipients thus only needs to reach a quorum for the smaller of the section sizes.
        let section_sizes: HashMap<_, _> = self.sections
            .iter_mut()
            .map(|(dst, section)| {
                let is_recipient = |n: &&TestNode| n.is_recipient(dst);
                let new_section =
                    nodes.iter().filter(is_recipient).map(TestNode::name).collect_vec();
                let count = cmp::min(section.len(), new_section.len());
                section.extend(new_section);
                (*dst, count)
            })
            .collect();
        let mut section_msgs_received = HashMap::new(); // The count of received section messages.
        for node in nodes {
            while let Ok(event) = node.try_next_ev() {
                if let Event::Request { request: Request::Get(data_id, msg_id), src, dst } = event {
                    let key = (data_id, msg_id, src, dst);
                    if dst.is_multiple() {
                        assert!(self.sections
                                    .get(&key.3)
                                    .map_or(false, |entry| entry.contains(&node.name())),
                                "Unexpected request for node {:?}: {:?} / {:?}",
                                node.name(),
                                key,
                                self.sections);
                        *section_msgs_received.entry(key).or_insert(0usize) += 1;
                    } else {
                        assert_eq!(node.name(), dst.name());
                        assert!(self.messages.remove(&key),
                                "Unexpected request for node {:?}: {:?}",
                                node.name(),
                                key);
                    }
                }
            }
        }
        for client in clients {
            while let Ok(event) = client.inner.try_next_ev() {
                if let Event::Request { request: Request::Get(data_id, msg_id), src, dst } = event {
                    let key = (data_id, msg_id, src, dst);
                    assert!(self.messages.remove(&key),
                            "Unexpected request for client {:?}: {:?}",
                            client.name(),
                            key);
                }
            }
        }
        for key in self.messages {
            // All received messages for single nodes were removed: if any are left, they failed.
            assert!(key.3.is_multiple(), "Failed to receive request {:?}", key);
            let section_size = section_sizes[&key.3];
            let count = section_msgs_received.remove(&key).unwrap_or(0);
            assert!(100 * count >= QUORUM * section_size,
                    "Only received {} out of {} messages {:?}.",
                    count,
                    section_size,
                    key);
        }
    }
}

fn send_and_receive<R: Rng>(mut rng: &mut R,
                            mut nodes: &mut [TestNode],
                            min_section_size: usize,
                            added_index: Option<usize>) {
    // Create random data ID and pick random sending and receiving nodes.
    let data_id = DataIdentifier::Immutable(rng.gen());
    let index0 = gen_range_except(&mut rng, 0, nodes.len(), added_index);
    let index1 = gen_range_except(&mut rng, 0, nodes.len(), added_index);
    let auth_n0 = Authority::ManagedNode(nodes[index0].name());
    let auth_n1 = Authority::ManagedNode(nodes[index1].name());
    let auth_g0 = Authority::NaeManager(rng.gen());
    let auth_g1 = Authority::NaeManager(rng.gen());
    let section_name: XorName = rng.gen();
    let auth_s0 = Authority::Section(section_name);
    // this makes sure we have two different sections if there exists more than one
    let auth_s1 = Authority::Section(!section_name);

    let mut expected_gets = ExpectedGets::default();

    // Test messages from a node to itself, another node, a group and a section...
    expected_gets.send_and_expect(data_id, auth_n0, auth_n0, nodes, min_section_size);
    expected_gets.send_and_expect(data_id, auth_n0, auth_n1, nodes, min_section_size);
    expected_gets.send_and_expect(data_id, auth_n0, auth_g0, nodes, min_section_size);
    expected_gets.send_and_expect(data_id, auth_n0, auth_s0, nodes, min_section_size);
    // ... and from a section to itself, another section, a group and a node...
    expected_gets.send_and_expect(data_id, auth_g0, auth_g0, nodes, min_section_size);
    expected_gets.send_and_expect(data_id, auth_g0, auth_g1, nodes, min_section_size);
    expected_gets.send_and_expect(data_id, auth_g0, auth_s0, nodes, min_section_size);
    expected_gets.send_and_expect(data_id, auth_g0, auth_n0, nodes, min_section_size);
    // ... and from a section to itself, another section, a group and a node...
    expected_gets.send_and_expect(data_id, auth_s0, auth_s0, nodes, min_section_size);
    expected_gets.send_and_expect(data_id, auth_s0, auth_s1, nodes, min_section_size);
    expected_gets.send_and_expect(data_id, auth_s0, auth_g0, nodes, min_section_size);
    expected_gets.send_and_expect(data_id, auth_s0, auth_n0, nodes, min_section_size);

    poll_and_resend(nodes, &mut []);

    expected_gets.verify(nodes, &mut []);
    verify_invariant_for_all_nodes(nodes);
    verify_section_list_signatures(nodes);

    // Every few iterations, clear the nodes' caches, simulating a longer time between events.
    if rng.gen_weighted_bool(5) {
        for node in nodes {
            node.inner.clear_state();
        }
    }
}

fn client_gets(network: &mut Network, mut nodes: &mut [TestNode], min_section_size: usize) {
    let mut clients = create_connected_clients(network, &mut nodes, 1);
    let cl_auth = Authority::Client {
        client_key: *clients[0].full_id.public_id().signing_public_key(),
        proxy_node_name: nodes[0].name(),
        peer_id: clients[0].handle.0.borrow().peer_id,
    };

    let mut rng = network.new_rng();
    let data_id = DataIdentifier::Immutable(rng.gen());
    let auth_g0 = Authority::NaeManager(rng.gen());
    let auth_g1 = Authority::NaeManager(rng.gen());
    let section_name: XorName = rng.gen();
    let auth_s0 = Authority::Section(section_name);

    let mut expected_gets = ExpectedGets::default();
    // Test messages from a client to a group and a section...
    expected_gets.client_send_and_expect(data_id, cl_auth, auth_g0, &clients[0], &mut nodes);
    expected_gets.client_send_and_expect(data_id, cl_auth, auth_s0, &clients[0], &mut nodes);
    // ... and from group to the client
    expected_gets.send_and_expect(data_id, auth_g1, cl_auth, &mut nodes, min_section_size);

    poll_and_resend(nodes, &mut clients);
    expected_gets.verify(nodes, &mut clients);
}

fn count_sections(nodes: &[TestNode]) -> usize {
    let mut prefixes = HashSet::new();
    for node in nodes {
        prefixes.insert(*node.routing_table().our_prefix());
    }
    prefixes.len()
}

fn verify_section_list_signatures(nodes: &[TestNode]) {
    for node in nodes {
        let rt = node.routing_table();
        let section_size = rt.our_section().len();
        for prefix in rt.prefixes() {
            if prefix != *rt.our_prefix() {
                let sigs = unwrap!(node.inner.section_list_signatures(prefix),
                                   "{:?} Tried to unwrap None returned from \
                                    section_list_signatures({:?})",
                                   node.name(),
                                   prefix);
                assert!(sigs.len() * 100 >= section_size * QUORUM,
                        "{:?} Not enough signatures for prefix {:?} - {}/{}\n\tSignatures from: \
                         {:?}",
                        node.name(),
                        prefix,
                        sigs.len(),
                        section_size,
                        sigs.keys().collect_vec());
            }
        }
    }
}

#[test]
fn churn() {
    let min_section_size = 5;
    let mut network = Network::new(min_section_size, None);
    let mut rng = network.new_rng();

    // Create an initial network, increase until we have several sections, then
    // decrease back to min_section_size, then increase to again.
    let mut nodes = create_connected_nodes(&network, min_section_size);

    info!("Churn [{} nodes, {} sections]: adding nodes",
          nodes.len(),
          count_sections(&nodes));
    loop {
        let (added_index, _) = add_random_node(&mut rng, &network, &mut nodes, min_section_size);
        poll_and_resend(&mut nodes, &mut []);
        send_and_receive(&mut rng, &mut nodes, min_section_size, Some(added_index));
        if count_sections(&nodes) > 5 {
            break;
        }
    }

    info!("Churn [{} nodes, {} sections]: dropping nodes",
          nodes.len(),
          count_sections(&nodes));
    while nodes.len() > min_section_size {
        drop_random_nodes(&mut rng, &mut nodes, min_section_size);
        poll_and_resend(&mut nodes, &mut []);
        send_and_receive(&mut rng, &mut nodes, min_section_size, None);
        client_gets(&mut network, &mut nodes, min_section_size);
    }

    info!("Churn [{} nodes, {} sections]: adding nodes",
          nodes.len(),
          count_sections(&nodes));
    while nodes.len() < 50 {
        let (added_index, _) = add_random_node(&mut rng, &network, &mut nodes, min_section_size);
        poll_and_resend(&mut nodes, &mut []);
        send_and_receive(&mut rng, &mut nodes, min_section_size, Some(added_index));
        client_gets(&mut network, &mut nodes, min_section_size);
    }

    // TODO: enable this simultaneous test once the failure with seed
    //       [2194699280, 3940493205, 215056915, 1020702999] got resolved
    // info!("Churn [{} nodes, {} sections]: simultaneous adding and dropping nodes",
    //       nodes.len(),
    //       count_sections(&nodes));
    // while nodes.len() > min_section_size + 1 {
    //     drop_random_nodes(&mut rng, &mut nodes, min_section_size);
    //     let (added_index, proxy_index) =
    //         add_random_node(&mut rng, &network, &mut nodes, min_section_size);
    //     poll_and_resend(&mut nodes, &mut []);

    //     // An candidate could be blocked if it connected to a pre-merge minority section.
    //     // In that case, a restart of candidate shall be carried out.
    //     if let Err(_) = nodes[added_index].inner.try_next_ev() {
    //         let config = Config::with_contacts(&[nodes[proxy_index].handle.endpoint()]);
    //         nodes[added_index] = TestNode::builder(&network).config(config).create();
    //         poll_and_resend(&mut nodes, &mut []);
    //     }

    //     send_and_receive(&mut rng, &mut nodes, min_section_size, Some(added_index));
    //     client_gets(&mut network, &mut nodes, min_section_size);
    // }

    info!("Churn [{} nodes, {} sections]: done",
          nodes.len(),
          count_sections(&nodes));
}

fn bootstrap_from(initial_nodes: usize) {
    assert!(initial_nodes > 0);
    let min_section_size = 8;
    let network = Network::new(min_section_size, None);
    let mut rng = network.new_rng();

    let mut nodes = if initial_nodes == 1 {
        Nodes(vec![TestNode::builder(&network).first().endpoint(Endpoint(0)).create()])
    } else {
        create_connected_nodes(&network, initial_nodes)
    };

    while nodes.len() < min_section_size {
        let (added_index, _) = add_random_node(&mut rng, &network, &mut nodes, min_section_size);
        let _ = poll_all(&mut nodes, &mut []);
        verify_invariant_for_all_nodes(&nodes);
        let section_size = nodes.len();
        send_and_receive(&mut rng, &mut nodes, section_size, Some(added_index));
    }
}

#[test]
fn bootstrap_1() {
    bootstrap_from(1);
}

#[test]
fn bootstrap_2() {
    bootstrap_from(2);
}

#[test]
fn bootstrap_3() {
    bootstrap_from(3);
}

#[test]
fn bootstrap_4() {
    bootstrap_from(4);
}

#[test]
fn bootstrap_5() {
    bootstrap_from(5);
}

#[test]
fn bootstrap_6() {
    bootstrap_from(6);
}

<<<<<<< HEAD
        // TODO: Assert a quorum here.
        assert!(2 * num_received > MIN_GROUP_SIZE);
    }
}

*/
=======
#[test]
fn bootstrap_7() {
    bootstrap_from(7);
}
>>>>>>> 30e984aa
<|MERGE_RESOLUTION|>--- conflicted
+++ resolved
@@ -15,14 +15,7 @@
 // Please review the Licences for the specific language governing permissions and limitations
 // relating to use of the SAFE Network Software.
 
-<<<<<<< HEAD
-// TODO: uncomment and fix
-
-/*
-
-=======
 use itertools::Itertools;
->>>>>>> 30e984aa
 use rand::Rng;
 use routing::{Authority, DataIdentifier, Event, EventStream, MessageId, QUORUM, Request, XorName};
 use routing::mock_crust::{Config, Endpoint, Network};
@@ -443,16 +436,7 @@
     bootstrap_from(6);
 }
 
-<<<<<<< HEAD
-        // TODO: Assert a quorum here.
-        assert!(2 * num_received > MIN_GROUP_SIZE);
-    }
-}
-
-*/
-=======
 #[test]
 fn bootstrap_7() {
     bootstrap_from(7);
-}
->>>>>>> 30e984aa
+}